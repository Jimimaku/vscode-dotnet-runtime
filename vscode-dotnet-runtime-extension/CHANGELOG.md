# Changelog

All notable changes to this project will be documented in this file.

The format is based on [Keep a Changelog],
and this project adheres to [Semantic Versioning].

## [Unreleased]

<<<<<<< HEAD
## [3.0.0] - 2025-11

The official release of 2.4.1.

## [2.4.1] - 2025-10 (Prerelease)

Breaking change: No longer download the latest runtime per every single request with `acquire`.
Instead, update periodically, to prevent slow down on startup when new tooling must be acquired to be secure. Please see https://github.com/dotnet/docs/issues/49127 for more details.

This will be released as 3.0.0 in a non-prerelease version.
2.4.0 was not released.
=======
## [3.0.0] - 2025-10

Breaking change: No longer downloads the latest runtime per every single request with `acquire`.
Instead, update periodically, to prevent slow down on startup when new tooling must be acquired.
Add setting to specify a local .NET SDK.
Options were added to revert to the legacy behavior for API dependents. Please see: https://github.com/dotnet/docs/issues/49127
Various Bug fixes.
>>>>>>> ce2059ce

## [2.3.9] - 2025-8-3 (Prerelease, Skipping 2.3.8)

No longer takes focus in suppressed output mode.
Extension is less verbose by default and adds a highVerbosity setting to bring back messages.
Improved reliability and UX when installing via Mac.
Improved reliability when offline.
Adds 'dotnet.availableVersions' API to get available sdks or runtimes to a specific host or dotnet.exe. This shares a cache and performance improvements for other extensions.
Updated to a new signing certificate, thanks @joerobich!

## [2.3.7] - 2025-7-28

Improve error messages and output minimization.
Add setting to disable all messages.
Improve logic for offline handling.
Improve fallback logic for failure edge cases.
Add a fallback for distro detection.
Migrate to Node 22.
Update dependencies.

## [2.3.6] - 2025-6-23

Further performance enhancements.
Increase aggression of caching.
Use binary file headers to improve performance.
Improve performance with logging.
Improve performance by skipping unnecessary work.
Update architecture detection to work with legacy dotnet executables.
No longer check package.json files of unnecessary extensions for parsing package.json requests.

## [2.3.5] - 2025-5-26

- Changes in the pre-release 2.3.4 version are now applied to a release version.
- Performance and reliability improvements.

## [2.3.4] - 2025-5-7 (Pre-release)

- RHEL now uses dnf over yum.
- Caching is utilized more often for checking the status of dotnet.
- Changes to reliability where existing installations can be reused.
- Performance improvements by removing deprecated logic or simplifying logic.
- Uninstall no longer allows uninstallation when dotnet is in use.
- Clean up corrupt save data from very old versions of this extension.
- Adds a hidden command 'resetData' you can enable visiblity of to clear extension data.
- Uninstall logic is rewritten and improved.

## [2.3.3] - 2025-4-15

- Performance improvements.
- No longer utilizes chcp to try to force dotnet --info to output in english for internal parsing (perf)
- Checks dotnet from --list-runtimes before checking the PATH to locate dotnet faster in the common case.
- Fixes for when the install script leaves behind a corrupt install.
- Fixes to locking issues on darwin when the temp file system is locked.
- Bumps minimum VS Code version requirement to ensure running on nodejs 20 -- solves previous crypto errors for older versions of vscode.

## [2.3.2] - 2025-4-10

- Adds Automated SDK Installation community support for Debian : thank you @curllog for your help!
- Fixes an issue with install scripts on validating the dotnet install.
- Fixes an issue with the Uninstall command.
- Improvements to how installations are managed and tracked.

## [2.3.1] - 2025-4-7

- Update Axios-Cache-Interceptor and Axios to help avoid possibly Invalid Url issues.
- Fixes Proxy Lookup to prevent Invalid Url Issues.
- Adds an alternative fetch request mechanism to rely on the native library without axios if Axios fails.
- Performance improvements and optimizations.
- Collects less information in the user log.
- Fixes installation issues with Linux, especially on Ubuntu 24.04.

## [2.3.0] - 2025-3-25

- Wide-scale performance improvements throughout the entire extension. Better asynchronicity, efficient utilization of shells, eliminating process calls, improving file system I/O.

- Removes code that may slow down other extensions while this extension is operating.
- Fixes a bug with dotnet lookup where SDKs that include runtimes may be used from the PATH even though their runtime may be out of date compared to the actual SDK version. Thank you @JoeRobich.
- Adds support for many global.json rollForward options in the `findPath` API to ask for minimum patch versions without accepting later major versions.
- WSL users will be able to see the 'Install SDK' command even though it does not work : previously, it was hidden. Now it will give an unsupported error. The check to hide this command caused slowdown on vscode startup for everyone and was decided to not be worth it, even if this is worse UX.
- Reduce amount of data to be collected.
- Refactoring of code to better handle web requests and other potential bugs or failure points.
- Performance improvements by reducing network activity requirements.
- Fixed auditing of internal CDN performance metrics.

## [2.2.8] - 2025-2-11

Fix for breaking change to releases.json when downloading .NET 9.

## [2.2.7] - 2025-2-10

Fix some issues with powershell language mode and execution policy. Improve error messages for this.
Performance improvements.
Fix for the existingDotnetPathSetting when a symlink is used.
Improvements to product deployment and packaging.

## [2.2.6] - 2025-1-28

Update CDNs to new domains for faster downloads.

## [2.2.5] - 2025-1-14

Collect server side network delay to evaluate CDN delivery times and proficiency.

## [2.2.4] - 2025-1-14

The `dotnet.findPath` API now can work even if VS Code provides incorrect information about the PATH by using other methods to detect the PATH outside of VS Code.

## [2.2.3] - 2024-11-16

The `dotnet.findPath` API supports the SDK mode and also adds the option to reject preview builds of .NET.
This API also now supports asking for a specific patch version of the runtime or a specific feature band of the SDK.
Several other improvements to this logic were implemented.

## [2.2.2] - 2024-10-30

Breaking change for the `dotnet.findPath` API - this API now always returns an `IDotnetAcquire` result instead of sometimes returning that object, and sometimes returning a `string`. Fixes the API to scan versions of .NET 10 or above correctly.


## [2.2.1] - 2024-10-23

Adds a check for the architecture of .NET on the findPath API.

## [2.2.0] - 2024-10-15

Adds ability to install the runtime via the `package.json` file of an extension. See the documentation/commands.md section.
Fixes an issue parsing other regional characters with the dotnet.findPath() API.


## [2.1.7] - 2024-09-30

Adds the API dotnet.findPath() to see if there's an existing .NET installation on the PATH.

## [2.1.6] - 2024-09-20

Fixes an issue with SDK installs on Mac M1 or Arm Mac where the non-emulation path was used.
Fixes an issue where spaces in the username will cause failure for SDK resolution.
Fixes an issue with telemetry.

Updates the dotnet.existingDotnetPath and dotnet.sharedExistingDotnetPath to only take affect if it would work.
Please see the new warning message and information about this setting.

## [2.1.5] - 2024-09-05

Fixes an issue when the .NET Installer cannot be found and returns an undefined error.

## [2.1.4] - 2024-08-19

Publish a new version due to VS Marketplace Outage issue.

## [2.1.3] - 2024-08-19

Fixes an issue with concurrent SDK installs introduced in 2.1.2.

## [2.1.2] - 2024-08-01

Adds the ability for users to uninstall things themselves.

Adds the ability to uninstall a global installation that is already managed by the extension.

Adds API for extensions to uninstall a singular runtime rather than all runtimes.

Adds offline support so existing installations can be found when offline.

Prevents a dependency from setting HOME environment variable causing git and git related extensions to no longer work.

Adds additional signatures to the release.

Fixes 'Lock' acquisition issues.

Fixes a bug with DEBIAN_FRONTEND when installing an SDK on Ubuntu.

Fixes a bug with offline detection.

Fixed a bug with arm64 windows installation detection logic.

Fixed a bug when preview versions are installed by Visual Studio.

Fixes a bug where apt-get lock can be busy. Fixes a bug where stdin can be busy.

Fixes a bug with installation detection of SDKS.

Updates Axios per CVE release.

Migrates to a newer version of typescript and node under the hood. Requires a newer version of VS Code.

Fixes other minor bugs.

## [2.1.1] - 2024-07-18

Fixes a bug introduced in 2.1.0 where '.includes' would not exist.

## [2.1.0] - 2024-07-18

Fixes a bug with permissions when running the .NET Installer.

Adds context for .NET Installer failures.

Adds a user fallback for when the .NET Installer file cannot be validated.

Renames internal tracking mechanism of 'key' to 'id'


## [2.0.9] - 2024-07-12

Fixes a bug where permissions were not granted to run the .NET Installer. (EPERM issue.)

Fixes a bug where the installer file would be deleted or not properly downloaded.

Performance improvements.

Fixes a bug with apt-get lock holding (status 100) on Linux with package management.

Adds acquireStatus support for ASP.NET runtime installs.

Other bug fixes.

## [2.0.8] - 2024-07-09

Fixes issues with offline detection and timeouts.

## [2.0.7] - 2024-06-30

Adds support for ASP.NET Core Runtime installation via the `acquire` API.


Smaller bug fixes for error handling and reporting.
Updated dependencies and added additional notices to our main page.

## [2.0.6] - 2024-06-10

Keeps track of which extensions manage which installs to allow for better cleanup of old runtimes and sdks.

Fixes a bug with uninstall management where all .net installs would be removed if one install was corrupted.

Fixes other book keeping code regarding .NET runtime and sdk installs.
Improves storage mechanism to allow installing other types of runtimes in the future (aspnet, etc).

Adds reportable SBOMs.
Upgrades Axios Cache Interceptor with a patch for n[r].split errors.
Improves error reporting.
Improves Distro Json Schema file.
Fix bug installing the .NET SDK when the machine has a different display language besides English.

# [2.0.5] - 2024-05-07

Includes some minor bug fixes and error message improvements.

## [2.0.4] - 2024-05-03
Adds the setting `sharedExistingDotnetPath` to use an existing install for all extensions, instead of having to set the setting for every individual extension.

UX improvements for C# DevKit and the Global SDK API.\
Bug fixes for the recommended version API when the user is offline or on an unsupported distro.

Improved error logging for diagnosing issues that users report.\
Improved error messages.\
Updates to dependencies and a simplified dependency chain.

## [2.0.3] - 2024-03-21

Breaking change to the recommended version API introduced in 2.0.2.
Previously the API would return a string, now it will return an `IDotnetVersion[]` with more information.
The old string value containing the version can be accessed by calling .version on the fist and only item in the returned object.

## [2.0.2] - 2024-02-05

Allow users to call code to install Global SDKs on their own.
Improves Global .NET SDK Install UX on Linux.
Fixes issue with install scripts on local runtime installs where stderr was treated as error.
Add recommended version API.

## [2.0.1] - 2024-01-03

Fixes several key bugs with installing .NET:

- Ubuntu Global SDK Installs would fail for the first time on 18.04.
- The extension would print ... forever after installation failure for certain errors.
- The extension would fail to read Ubuntu directories properly for the first time if PMC was installed in certain scenarios.
- GitHub Forms is now added.
- Corrects behavior on our unknown Ubuntu Versions by estimating the correct behavior for known versions.
- Improve timeout error handling
- Catch bug in the caching library we use to prevent it from failing to cache
- Remove bug where status bar would stay red when cancelling install
- Fix bug where Linux would not update .NET SDKs properly when it could update instead of install
- Detect when a user cancels the installation in the password prompt or windows installer so we can remove the error failure message
- Adds more logging to the extension to improve diagnostics and speed to resolve github issues
- Improve installation management, so that the extension is aware that installs it manages can be deleted by external sources, to prevent it from thinking something is installed when it is no longer installed.
- Fix an issue where the uninstall command would think it could uninstall a global SDK. This is not the case.
- Improve detection logic for existing Ubuntu and RHEL installations of linux to prevent installing when it is not needed
- Several other key issues.

## [2.0.0] - 2023-11-23

The '.NET Runtime Install Tool' has been renamed to the '.NET Install Tool.'

The tool now supports installing a global .NET SDK on the machine. This feature is in preview and still undergoing improvements to UX.

Developers who wish to use this new API may read about its usage in our documentation.
They should write a UI layer around getting consent from the user to install the .NET SDK before installing it. WSL and distros outside of RHEL and Ubuntu are not yet supported, nor are preview or RC .NET SDKs.
https://github.com/dotnet/vscode-dotnet-runtime/tree/main/Documentation/global-installs

## [1.8.1] - 2023-11-1

Don't report failure if the .NET we try to uninstall is in use, and mark it to be uninstalled again next time, as before, we would not attempt to uninstall again later.

## [1.8.0] - 2023-09-18

Relies on node.arch() to determine .NET installation architecture for local runtimes instead of architecture-related environment variables.
This is to fix ia32/32-bit VS Code versions having an x64 terminal and then installing x64 dotnet when x32 dotnet runtimes are desired.

Installs before this version will be cleaned up, removed, and replaced with an architecture specific version. But this will only occur when a new runtime request is made for the same version, and the old version can thus be replaced by an architecture-specific copy.

## [1.7.4] - 2023-08-24

Don't read registry for proxy lookup if permission is unavailable to do so, requires manual proxy setting in this case.

## [1.7.3] - 2023-08-24

Fixes an issue where install script files could have race conditions by introducing file locking mechanisms.
Adds proxy detection & support that forwards calls through a proxy to axios. This is to fix a bug in axios where it does not handle proxies correctly.
Attempts to discover powershell in more ways in case it's been removed from the PATH, or try using powershell core if only that is available.
Improves file permissions handling to prevent issues on mac and linux where install script files may not have the correct permissions to execute.
Remarks in error messages how users in China may experience timeouts or offline errors due to GFW blocking our download pages.

## [1.7.2] - 2023-08-24

This release completely revamps the web request handling to a new library (axios).

## [1.7.1] - 2023-08-24

This is a small release that changes the error handling and issue reporting experience to make it easier to submit issues with the information we need to properly triage them. It also updates some package dependencies and increases timeout time.

## [1.7.0] - 2023-08-14

This is a small release with a targeted set of fixes derived from user reports in the past week or so.

### Added

- A new error type for when the user tries to install via the Powershell install script on a system where powershell cannot be found [#1212]
- A new error type for when an install was requested but already exists locally [#1212]
- New APIs for querying SDK installations and suggested SDK versions [#791]

### Fixed

- Reenable logging from this extension [#1122]

### Changed

- The default timeout for downloading an Runtime archive was changed to 300 seconds from 120 seconds [#1212]. If you need longer download times, see the [timeout documentation] for more details.
- The error message and pop-up for timeouts were improved to direct users how to extend the timeout [#1212]

<!-- Links -->
[keep a changelog]: https://keepachangelog.com/en/1.0.0/
[semantic versioning]: https://semver.org/spec/v2.0.0.html
[timeout documentation]: https://github.com/dotnet/vscode-dotnet-runtime/blob/main/Documentation/troubleshooting-runtime.md#install-script-timeouts

<!-- PRs -->
[#1122]: https://github.com/dotnet/vscode-dotnet-runtime/pull/1122
[#1212]: https://github.com/dotnet/vscode-dotnet-runtime/pull/1212
[#791]: https://github.com/dotnet/vscode-dotnet-runtime/pull/791

<!-- Versions -->
[Unreleased]: https://github.com/dotnet/vscode-dotnet-runtime/compare/Runtime-v1.7.0...HEAD
[1.7.0]: https://github.com/dotnet/vscode-dotnet-runtime/releases/tag/Runtime-v1.7.0
<|MERGE_RESOLUTION|>--- conflicted
+++ resolved
@@ -1,393 +1,386 @@
-# Changelog
-
-All notable changes to this project will be documented in this file.
-
-The format is based on [Keep a Changelog],
-and this project adheres to [Semantic Versioning].
-
-## [Unreleased]
-
-<<<<<<< HEAD
-## [3.0.0] - 2025-11
-
-The official release of 2.4.1.
-
-## [2.4.1] - 2025-10 (Prerelease)
-
-Breaking change: No longer download the latest runtime per every single request with `acquire`.
-Instead, update periodically, to prevent slow down on startup when new tooling must be acquired to be secure. Please see https://github.com/dotnet/docs/issues/49127 for more details.
-
-This will be released as 3.0.0 in a non-prerelease version.
-2.4.0 was not released.
-=======
-## [3.0.0] - 2025-10
-
-Breaking change: No longer downloads the latest runtime per every single request with `acquire`.
-Instead, update periodically, to prevent slow down on startup when new tooling must be acquired.
-Add setting to specify a local .NET SDK.
-Options were added to revert to the legacy behavior for API dependents. Please see: https://github.com/dotnet/docs/issues/49127
-Various Bug fixes.
->>>>>>> ce2059ce
-
-## [2.3.9] - 2025-8-3 (Prerelease, Skipping 2.3.8)
-
-No longer takes focus in suppressed output mode.
-Extension is less verbose by default and adds a highVerbosity setting to bring back messages.
-Improved reliability and UX when installing via Mac.
-Improved reliability when offline.
-Adds 'dotnet.availableVersions' API to get available sdks or runtimes to a specific host or dotnet.exe. This shares a cache and performance improvements for other extensions.
-Updated to a new signing certificate, thanks @joerobich!
-
-## [2.3.7] - 2025-7-28
-
-Improve error messages and output minimization.
-Add setting to disable all messages.
-Improve logic for offline handling.
-Improve fallback logic for failure edge cases.
-Add a fallback for distro detection.
-Migrate to Node 22.
-Update dependencies.
-
-## [2.3.6] - 2025-6-23
-
-Further performance enhancements.
-Increase aggression of caching.
-Use binary file headers to improve performance.
-Improve performance with logging.
-Improve performance by skipping unnecessary work.
-Update architecture detection to work with legacy dotnet executables.
-No longer check package.json files of unnecessary extensions for parsing package.json requests.
-
-## [2.3.5] - 2025-5-26
-
-- Changes in the pre-release 2.3.4 version are now applied to a release version.
-- Performance and reliability improvements.
-
-## [2.3.4] - 2025-5-7 (Pre-release)
-
-- RHEL now uses dnf over yum.
-- Caching is utilized more often for checking the status of dotnet.
-- Changes to reliability where existing installations can be reused.
-- Performance improvements by removing deprecated logic or simplifying logic.
-- Uninstall no longer allows uninstallation when dotnet is in use.
-- Clean up corrupt save data from very old versions of this extension.
-- Adds a hidden command 'resetData' you can enable visiblity of to clear extension data.
-- Uninstall logic is rewritten and improved.
-
-## [2.3.3] - 2025-4-15
-
-- Performance improvements.
-- No longer utilizes chcp to try to force dotnet --info to output in english for internal parsing (perf)
-- Checks dotnet from --list-runtimes before checking the PATH to locate dotnet faster in the common case.
-- Fixes for when the install script leaves behind a corrupt install.
-- Fixes to locking issues on darwin when the temp file system is locked.
-- Bumps minimum VS Code version requirement to ensure running on nodejs 20 -- solves previous crypto errors for older versions of vscode.
-
-## [2.3.2] - 2025-4-10
-
-- Adds Automated SDK Installation community support for Debian : thank you @curllog for your help!
-- Fixes an issue with install scripts on validating the dotnet install.
-- Fixes an issue with the Uninstall command.
-- Improvements to how installations are managed and tracked.
-
-## [2.3.1] - 2025-4-7
-
-- Update Axios-Cache-Interceptor and Axios to help avoid possibly Invalid Url issues.
-- Fixes Proxy Lookup to prevent Invalid Url Issues.
-- Adds an alternative fetch request mechanism to rely on the native library without axios if Axios fails.
-- Performance improvements and optimizations.
-- Collects less information in the user log.
-- Fixes installation issues with Linux, especially on Ubuntu 24.04.
-
-## [2.3.0] - 2025-3-25
-
-- Wide-scale performance improvements throughout the entire extension. Better asynchronicity, efficient utilization of shells, eliminating process calls, improving file system I/O.
-
-- Removes code that may slow down other extensions while this extension is operating.
-- Fixes a bug with dotnet lookup where SDKs that include runtimes may be used from the PATH even though their runtime may be out of date compared to the actual SDK version. Thank you @JoeRobich.
-- Adds support for many global.json rollForward options in the `findPath` API to ask for minimum patch versions without accepting later major versions.
-- WSL users will be able to see the 'Install SDK' command even though it does not work : previously, it was hidden. Now it will give an unsupported error. The check to hide this command caused slowdown on vscode startup for everyone and was decided to not be worth it, even if this is worse UX.
-- Reduce amount of data to be collected.
-- Refactoring of code to better handle web requests and other potential bugs or failure points.
-- Performance improvements by reducing network activity requirements.
-- Fixed auditing of internal CDN performance metrics.
-
-## [2.2.8] - 2025-2-11
-
-Fix for breaking change to releases.json when downloading .NET 9.
-
-## [2.2.7] - 2025-2-10
-
-Fix some issues with powershell language mode and execution policy. Improve error messages for this.
-Performance improvements.
-Fix for the existingDotnetPathSetting when a symlink is used.
-Improvements to product deployment and packaging.
-
-## [2.2.6] - 2025-1-28
-
-Update CDNs to new domains for faster downloads.
-
-## [2.2.5] - 2025-1-14
-
-Collect server side network delay to evaluate CDN delivery times and proficiency.
-
-## [2.2.4] - 2025-1-14
-
-The `dotnet.findPath` API now can work even if VS Code provides incorrect information about the PATH by using other methods to detect the PATH outside of VS Code.
-
-## [2.2.3] - 2024-11-16
-
-The `dotnet.findPath` API supports the SDK mode and also adds the option to reject preview builds of .NET.
-This API also now supports asking for a specific patch version of the runtime or a specific feature band of the SDK.
-Several other improvements to this logic were implemented.
-
-## [2.2.2] - 2024-10-30
-
-Breaking change for the `dotnet.findPath` API - this API now always returns an `IDotnetAcquire` result instead of sometimes returning that object, and sometimes returning a `string`. Fixes the API to scan versions of .NET 10 or above correctly.
-
-
-## [2.2.1] - 2024-10-23
-
-Adds a check for the architecture of .NET on the findPath API.
-
-## [2.2.0] - 2024-10-15
-
-Adds ability to install the runtime via the `package.json` file of an extension. See the documentation/commands.md section.
-Fixes an issue parsing other regional characters with the dotnet.findPath() API.
-
-
-## [2.1.7] - 2024-09-30
-
-Adds the API dotnet.findPath() to see if there's an existing .NET installation on the PATH.
-
-## [2.1.6] - 2024-09-20
-
-Fixes an issue with SDK installs on Mac M1 or Arm Mac where the non-emulation path was used.
-Fixes an issue where spaces in the username will cause failure for SDK resolution.
-Fixes an issue with telemetry.
-
-Updates the dotnet.existingDotnetPath and dotnet.sharedExistingDotnetPath to only take affect if it would work.
-Please see the new warning message and information about this setting.
-
-## [2.1.5] - 2024-09-05
-
-Fixes an issue when the .NET Installer cannot be found and returns an undefined error.
-
-## [2.1.4] - 2024-08-19
-
-Publish a new version due to VS Marketplace Outage issue.
-
-## [2.1.3] - 2024-08-19
-
-Fixes an issue with concurrent SDK installs introduced in 2.1.2.
-
-## [2.1.2] - 2024-08-01
-
-Adds the ability for users to uninstall things themselves.
-
-Adds the ability to uninstall a global installation that is already managed by the extension.
-
-Adds API for extensions to uninstall a singular runtime rather than all runtimes.
-
-Adds offline support so existing installations can be found when offline.
-
-Prevents a dependency from setting HOME environment variable causing git and git related extensions to no longer work.
-
-Adds additional signatures to the release.
-
-Fixes 'Lock' acquisition issues.
-
-Fixes a bug with DEBIAN_FRONTEND when installing an SDK on Ubuntu.
-
-Fixes a bug with offline detection.
-
-Fixed a bug with arm64 windows installation detection logic.
-
-Fixed a bug when preview versions are installed by Visual Studio.
-
-Fixes a bug where apt-get lock can be busy. Fixes a bug where stdin can be busy.
-
-Fixes a bug with installation detection of SDKS.
-
-Updates Axios per CVE release.
-
-Migrates to a newer version of typescript and node under the hood. Requires a newer version of VS Code.
-
-Fixes other minor bugs.
-
-## [2.1.1] - 2024-07-18
-
-Fixes a bug introduced in 2.1.0 where '.includes' would not exist.
-
-## [2.1.0] - 2024-07-18
-
-Fixes a bug with permissions when running the .NET Installer.
-
-Adds context for .NET Installer failures.
-
-Adds a user fallback for when the .NET Installer file cannot be validated.
-
-Renames internal tracking mechanism of 'key' to 'id'
-
-
-## [2.0.9] - 2024-07-12
-
-Fixes a bug where permissions were not granted to run the .NET Installer. (EPERM issue.)
-
-Fixes a bug where the installer file would be deleted or not properly downloaded.
-
-Performance improvements.
-
-Fixes a bug with apt-get lock holding (status 100) on Linux with package management.
-
-Adds acquireStatus support for ASP.NET runtime installs.
-
-Other bug fixes.
-
-## [2.0.8] - 2024-07-09
-
-Fixes issues with offline detection and timeouts.
-
-## [2.0.7] - 2024-06-30
-
-Adds support for ASP.NET Core Runtime installation via the `acquire` API.
-
-
-Smaller bug fixes for error handling and reporting.
-Updated dependencies and added additional notices to our main page.
-
-## [2.0.6] - 2024-06-10
-
-Keeps track of which extensions manage which installs to allow for better cleanup of old runtimes and sdks.
-
-Fixes a bug with uninstall management where all .net installs would be removed if one install was corrupted.
-
-Fixes other book keeping code regarding .NET runtime and sdk installs.
-Improves storage mechanism to allow installing other types of runtimes in the future (aspnet, etc).
-
-Adds reportable SBOMs.
-Upgrades Axios Cache Interceptor with a patch for n[r].split errors.
-Improves error reporting.
-Improves Distro Json Schema file.
-Fix bug installing the .NET SDK when the machine has a different display language besides English.
-
-# [2.0.5] - 2024-05-07
-
-Includes some minor bug fixes and error message improvements.
-
-## [2.0.4] - 2024-05-03
-Adds the setting `sharedExistingDotnetPath` to use an existing install for all extensions, instead of having to set the setting for every individual extension.
-
-UX improvements for C# DevKit and the Global SDK API.\
-Bug fixes for the recommended version API when the user is offline or on an unsupported distro.
-
-Improved error logging for diagnosing issues that users report.\
-Improved error messages.\
-Updates to dependencies and a simplified dependency chain.
-
-## [2.0.3] - 2024-03-21
-
-Breaking change to the recommended version API introduced in 2.0.2.
-Previously the API would return a string, now it will return an `IDotnetVersion[]` with more information.
-The old string value containing the version can be accessed by calling .version on the fist and only item in the returned object.
-
-## [2.0.2] - 2024-02-05
-
-Allow users to call code to install Global SDKs on their own.
-Improves Global .NET SDK Install UX on Linux.
-Fixes issue with install scripts on local runtime installs where stderr was treated as error.
-Add recommended version API.
-
-## [2.0.1] - 2024-01-03
-
-Fixes several key bugs with installing .NET:
-
-- Ubuntu Global SDK Installs would fail for the first time on 18.04.
-- The extension would print ... forever after installation failure for certain errors.
-- The extension would fail to read Ubuntu directories properly for the first time if PMC was installed in certain scenarios.
-- GitHub Forms is now added.
-- Corrects behavior on our unknown Ubuntu Versions by estimating the correct behavior for known versions.
-- Improve timeout error handling
-- Catch bug in the caching library we use to prevent it from failing to cache
-- Remove bug where status bar would stay red when cancelling install
-- Fix bug where Linux would not update .NET SDKs properly when it could update instead of install
-- Detect when a user cancels the installation in the password prompt or windows installer so we can remove the error failure message
-- Adds more logging to the extension to improve diagnostics and speed to resolve github issues
-- Improve installation management, so that the extension is aware that installs it manages can be deleted by external sources, to prevent it from thinking something is installed when it is no longer installed.
-- Fix an issue where the uninstall command would think it could uninstall a global SDK. This is not the case.
-- Improve detection logic for existing Ubuntu and RHEL installations of linux to prevent installing when it is not needed
-- Several other key issues.
-
-## [2.0.0] - 2023-11-23
-
-The '.NET Runtime Install Tool' has been renamed to the '.NET Install Tool.'
-
-The tool now supports installing a global .NET SDK on the machine. This feature is in preview and still undergoing improvements to UX.
-
-Developers who wish to use this new API may read about its usage in our documentation.
-They should write a UI layer around getting consent from the user to install the .NET SDK before installing it. WSL and distros outside of RHEL and Ubuntu are not yet supported, nor are preview or RC .NET SDKs.
-https://github.com/dotnet/vscode-dotnet-runtime/tree/main/Documentation/global-installs
-
-## [1.8.1] - 2023-11-1
-
-Don't report failure if the .NET we try to uninstall is in use, and mark it to be uninstalled again next time, as before, we would not attempt to uninstall again later.
-
-## [1.8.0] - 2023-09-18
-
-Relies on node.arch() to determine .NET installation architecture for local runtimes instead of architecture-related environment variables.
-This is to fix ia32/32-bit VS Code versions having an x64 terminal and then installing x64 dotnet when x32 dotnet runtimes are desired.
-
-Installs before this version will be cleaned up, removed, and replaced with an architecture specific version. But this will only occur when a new runtime request is made for the same version, and the old version can thus be replaced by an architecture-specific copy.
-
-## [1.7.4] - 2023-08-24
-
-Don't read registry for proxy lookup if permission is unavailable to do so, requires manual proxy setting in this case.
-
-## [1.7.3] - 2023-08-24
-
-Fixes an issue where install script files could have race conditions by introducing file locking mechanisms.
-Adds proxy detection & support that forwards calls through a proxy to axios. This is to fix a bug in axios where it does not handle proxies correctly.
-Attempts to discover powershell in more ways in case it's been removed from the PATH, or try using powershell core if only that is available.
-Improves file permissions handling to prevent issues on mac and linux where install script files may not have the correct permissions to execute.
-Remarks in error messages how users in China may experience timeouts or offline errors due to GFW blocking our download pages.
-
-## [1.7.2] - 2023-08-24
-
-This release completely revamps the web request handling to a new library (axios).
-
-## [1.7.1] - 2023-08-24
-
-This is a small release that changes the error handling and issue reporting experience to make it easier to submit issues with the information we need to properly triage them. It also updates some package dependencies and increases timeout time.
-
-## [1.7.0] - 2023-08-14
-
-This is a small release with a targeted set of fixes derived from user reports in the past week or so.
-
-### Added
-
-- A new error type for when the user tries to install via the Powershell install script on a system where powershell cannot be found [#1212]
-- A new error type for when an install was requested but already exists locally [#1212]
-- New APIs for querying SDK installations and suggested SDK versions [#791]
-
-### Fixed
-
-- Reenable logging from this extension [#1122]
-
-### Changed
-
-- The default timeout for downloading an Runtime archive was changed to 300 seconds from 120 seconds [#1212]. If you need longer download times, see the [timeout documentation] for more details.
-- The error message and pop-up for timeouts were improved to direct users how to extend the timeout [#1212]
-
-<!-- Links -->
-[keep a changelog]: https://keepachangelog.com/en/1.0.0/
-[semantic versioning]: https://semver.org/spec/v2.0.0.html
-[timeout documentation]: https://github.com/dotnet/vscode-dotnet-runtime/blob/main/Documentation/troubleshooting-runtime.md#install-script-timeouts
-
-<!-- PRs -->
-[#1122]: https://github.com/dotnet/vscode-dotnet-runtime/pull/1122
-[#1212]: https://github.com/dotnet/vscode-dotnet-runtime/pull/1212
-[#791]: https://github.com/dotnet/vscode-dotnet-runtime/pull/791
-
-<!-- Versions -->
-[Unreleased]: https://github.com/dotnet/vscode-dotnet-runtime/compare/Runtime-v1.7.0...HEAD
-[1.7.0]: https://github.com/dotnet/vscode-dotnet-runtime/releases/tag/Runtime-v1.7.0
+# Changelog
+
+All notable changes to this project will be documented in this file.
+
+The format is based on [Keep a Changelog],
+and this project adheres to [Semantic Versioning].
+
+## [Unreleased]
+
+## [3.0.0] - 2025-11
+
+The official release of 2.4.1.
+
+## [2.4.1] - 2025-10 (Prerelease)
+
+Breaking change: No longer download the latest runtime per every single request with `acquire`.
+Instead, update periodically, to prevent slow down on startup when new tooling must be acquired to be secure. Please see https://github.com/dotnet/docs/issues/49127 for more details.
+`uninstall` also no longer allows uninstall for installs which other extensions claim they are dependent upon in a running session.
+Options were added to revert to the legacy behavior for API dependents.
+Various Bug Fixes were also included.
+
+This will be released as 3.0.0 in a non-prerelease version.
+2.4.0 was not released.
+
+## [2.3.9] - 2025-8-3 (Prerelease, Skipping 2.3.8)
+
+No longer takes focus in suppressed output mode.
+Extension is less verbose by default and adds a highVerbosity setting to bring back messages.
+Improved reliability and UX when installing via Mac.
+Improved reliability when offline.
+Adds 'dotnet.availableVersions' API to get available sdks or runtimes to a specific host or dotnet.exe. This shares a cache and performance improvements for other extensions.
+Updated to a new signing certificate, thanks @joerobich!
+
+## [2.3.7] - 2025-7-28
+
+Improve error messages and output minimization.
+Add setting to disable all messages.
+Improve logic for offline handling.
+Improve fallback logic for failure edge cases.
+Add a fallback for distro detection.
+Migrate to Node 22.
+Update dependencies.
+
+## [2.3.6] - 2025-6-23
+
+Further performance enhancements.
+Increase aggression of caching.
+Use binary file headers to improve performance.
+Improve performance with logging.
+Improve performance by skipping unnecessary work.
+Update architecture detection to work with legacy dotnet executables.
+No longer check package.json files of unnecessary extensions for parsing package.json requests.
+
+## [2.3.5] - 2025-5-26
+
+- Changes in the pre-release 2.3.4 version are now applied to a release version.
+- Performance and reliability improvements.
+
+## [2.3.4] - 2025-5-7 (Pre-release)
+
+- RHEL now uses dnf over yum.
+- Caching is utilized more often for checking the status of dotnet.
+- Changes to reliability where existing installations can be reused.
+- Performance improvements by removing deprecated logic or simplifying logic.
+- Uninstall no longer allows uninstallation when dotnet is in use.
+- Clean up corrupt save data from very old versions of this extension.
+- Adds a hidden command 'resetData' you can enable visiblity of to clear extension data.
+- Uninstall logic is rewritten and improved.
+
+## [2.3.3] - 2025-4-15
+
+- Performance improvements.
+- No longer utilizes chcp to try to force dotnet --info to output in english for internal parsing (perf)
+- Checks dotnet from --list-runtimes before checking the PATH to locate dotnet faster in the common case.
+- Fixes for when the install script leaves behind a corrupt install.
+- Fixes to locking issues on darwin when the temp file system is locked.
+- Bumps minimum VS Code version requirement to ensure running on nodejs 20 -- solves previous crypto errors for older versions of vscode.
+
+## [2.3.2] - 2025-4-10
+
+- Adds Automated SDK Installation community support for Debian : thank you @curllog for your help!
+- Fixes an issue with install scripts on validating the dotnet install.
+- Fixes an issue with the Uninstall command.
+- Improvements to how installations are managed and tracked.
+
+## [2.3.1] - 2025-4-7
+
+- Update Axios-Cache-Interceptor and Axios to help avoid possibly Invalid Url issues.
+- Fixes Proxy Lookup to prevent Invalid Url Issues.
+- Adds an alternative fetch request mechanism to rely on the native library without axios if Axios fails.
+- Performance improvements and optimizations.
+- Collects less information in the user log.
+- Fixes installation issues with Linux, especially on Ubuntu 24.04.
+
+## [2.3.0] - 2025-3-25
+
+- Wide-scale performance improvements throughout the entire extension. Better asynchronicity, efficient utilization of shells, eliminating process calls, improving file system I/O.
+
+- Removes code that may slow down other extensions while this extension is operating.
+- Fixes a bug with dotnet lookup where SDKs that include runtimes may be used from the PATH even though their runtime may be out of date compared to the actual SDK version. Thank you @JoeRobich.
+- Adds support for many global.json rollForward options in the `findPath` API to ask for minimum patch versions without accepting later major versions.
+- WSL users will be able to see the 'Install SDK' command even though it does not work : previously, it was hidden. Now it will give an unsupported error. The check to hide this command caused slowdown on vscode startup for everyone and was decided to not be worth it, even if this is worse UX.
+- Reduce amount of data to be collected.
+- Refactoring of code to better handle web requests and other potential bugs or failure points.
+- Performance improvements by reducing network activity requirements.
+- Fixed auditing of internal CDN performance metrics.
+
+## [2.2.8] - 2025-2-11
+
+Fix for breaking change to releases.json when downloading .NET 9.
+
+## [2.2.7] - 2025-2-10
+
+Fix some issues with powershell language mode and execution policy. Improve error messages for this.
+Performance improvements.
+Fix for the existingDotnetPathSetting when a symlink is used.
+Improvements to product deployment and packaging.
+
+## [2.2.6] - 2025-1-28
+
+Update CDNs to new domains for faster downloads.
+
+## [2.2.5] - 2025-1-14
+
+Collect server side network delay to evaluate CDN delivery times and proficiency.
+
+## [2.2.4] - 2025-1-14
+
+The `dotnet.findPath` API now can work even if VS Code provides incorrect information about the PATH by using other methods to detect the PATH outside of VS Code.
+
+## [2.2.3] - 2024-11-16
+
+The `dotnet.findPath` API supports the SDK mode and also adds the option to reject preview builds of .NET.
+This API also now supports asking for a specific patch version of the runtime or a specific feature band of the SDK.
+Several other improvements to this logic were implemented.
+
+## [2.2.2] - 2024-10-30
+
+Breaking change for the `dotnet.findPath` API - this API now always returns an `IDotnetAcquire` result instead of sometimes returning that object, and sometimes returning a `string`. Fixes the API to scan versions of .NET 10 or above correctly.
+
+
+## [2.2.1] - 2024-10-23
+
+Adds a check for the architecture of .NET on the findPath API.
+
+## [2.2.0] - 2024-10-15
+
+Adds ability to install the runtime via the `package.json` file of an extension. See the documentation/commands.md section.
+Fixes an issue parsing other regional characters with the dotnet.findPath() API.
+
+
+## [2.1.7] - 2024-09-30
+
+Adds the API dotnet.findPath() to see if there's an existing .NET installation on the PATH.
+
+## [2.1.6] - 2024-09-20
+
+Fixes an issue with SDK installs on Mac M1 or Arm Mac where the non-emulation path was used.
+Fixes an issue where spaces in the username will cause failure for SDK resolution.
+Fixes an issue with telemetry.
+
+Updates the dotnet.existingDotnetPath and dotnet.sharedExistingDotnetPath to only take affect if it would work.
+Please see the new warning message and information about this setting.
+
+## [2.1.5] - 2024-09-05
+
+Fixes an issue when the .NET Installer cannot be found and returns an undefined error.
+
+## [2.1.4] - 2024-08-19
+
+Publish a new version due to VS Marketplace Outage issue.
+
+## [2.1.3] - 2024-08-19
+
+Fixes an issue with concurrent SDK installs introduced in 2.1.2.
+
+## [2.1.2] - 2024-08-01
+
+Adds the ability for users to uninstall things themselves.
+
+Adds the ability to uninstall a global installation that is already managed by the extension.
+
+Adds API for extensions to uninstall a singular runtime rather than all runtimes.
+
+Adds offline support so existing installations can be found when offline.
+
+Prevents a dependency from setting HOME environment variable causing git and git related extensions to no longer work.
+
+Adds additional signatures to the release.
+
+Fixes 'Lock' acquisition issues.
+
+Fixes a bug with DEBIAN_FRONTEND when installing an SDK on Ubuntu.
+
+Fixes a bug with offline detection.
+
+Fixed a bug with arm64 windows installation detection logic.
+
+Fixed a bug when preview versions are installed by Visual Studio.
+
+Fixes a bug where apt-get lock can be busy. Fixes a bug where stdin can be busy.
+
+Fixes a bug with installation detection of SDKS.
+
+Updates Axios per CVE release.
+
+Migrates to a newer version of typescript and node under the hood. Requires a newer version of VS Code.
+
+Fixes other minor bugs.
+
+## [2.1.1] - 2024-07-18
+
+Fixes a bug introduced in 2.1.0 where '.includes' would not exist.
+
+## [2.1.0] - 2024-07-18
+
+Fixes a bug with permissions when running the .NET Installer.
+
+Adds context for .NET Installer failures.
+
+Adds a user fallback for when the .NET Installer file cannot be validated.
+
+Renames internal tracking mechanism of 'key' to 'id'
+
+
+## [2.0.9] - 2024-07-12
+
+Fixes a bug where permissions were not granted to run the .NET Installer. (EPERM issue.)
+
+Fixes a bug where the installer file would be deleted or not properly downloaded.
+
+Performance improvements.
+
+Fixes a bug with apt-get lock holding (status 100) on Linux with package management.
+
+Adds acquireStatus support for ASP.NET runtime installs.
+
+Other bug fixes.
+
+## [2.0.8] - 2024-07-09
+
+Fixes issues with offline detection and timeouts.
+
+## [2.0.7] - 2024-06-30
+
+Adds support for ASP.NET Core Runtime installation via the `acquire` API.
+
+
+Smaller bug fixes for error handling and reporting.
+Updated dependencies and added additional notices to our main page.
+
+## [2.0.6] - 2024-06-10
+
+Keeps track of which extensions manage which installs to allow for better cleanup of old runtimes and sdks.
+
+Fixes a bug with uninstall management where all .net installs would be removed if one install was corrupted.
+
+Fixes other book keeping code regarding .NET runtime and sdk installs.
+Improves storage mechanism to allow installing other types of runtimes in the future (aspnet, etc).
+
+Adds reportable SBOMs.
+Upgrades Axios Cache Interceptor with a patch for n[r].split errors.
+Improves error reporting.
+Improves Distro Json Schema file.
+Fix bug installing the .NET SDK when the machine has a different display language besides English.
+
+# [2.0.5] - 2024-05-07
+
+Includes some minor bug fixes and error message improvements.
+
+## [2.0.4] - 2024-05-03
+Adds the setting `sharedExistingDotnetPath` to use an existing install for all extensions, instead of having to set the setting for every individual extension.
+
+UX improvements for C# DevKit and the Global SDK API.\
+Bug fixes for the recommended version API when the user is offline or on an unsupported distro.
+
+Improved error logging for diagnosing issues that users report.\
+Improved error messages.\
+Updates to dependencies and a simplified dependency chain.
+
+## [2.0.3] - 2024-03-21
+
+Breaking change to the recommended version API introduced in 2.0.2.
+Previously the API would return a string, now it will return an `IDotnetVersion[]` with more information.
+The old string value containing the version can be accessed by calling .version on the fist and only item in the returned object.
+
+## [2.0.2] - 2024-02-05
+
+Allow users to call code to install Global SDKs on their own.
+Improves Global .NET SDK Install UX on Linux.
+Fixes issue with install scripts on local runtime installs where stderr was treated as error.
+Add recommended version API.
+
+## [2.0.1] - 2024-01-03
+
+Fixes several key bugs with installing .NET:
+
+- Ubuntu Global SDK Installs would fail for the first time on 18.04.
+- The extension would print ... forever after installation failure for certain errors.
+- The extension would fail to read Ubuntu directories properly for the first time if PMC was installed in certain scenarios.
+- GitHub Forms is now added.
+- Corrects behavior on our unknown Ubuntu Versions by estimating the correct behavior for known versions.
+- Improve timeout error handling
+- Catch bug in the caching library we use to prevent it from failing to cache
+- Remove bug where status bar would stay red when cancelling install
+- Fix bug where Linux would not update .NET SDKs properly when it could update instead of install
+- Detect when a user cancels the installation in the password prompt or windows installer so we can remove the error failure message
+- Adds more logging to the extension to improve diagnostics and speed to resolve github issues
+- Improve installation management, so that the extension is aware that installs it manages can be deleted by external sources, to prevent it from thinking something is installed when it is no longer installed.
+- Fix an issue where the uninstall command would think it could uninstall a global SDK. This is not the case.
+- Improve detection logic for existing Ubuntu and RHEL installations of linux to prevent installing when it is not needed
+- Several other key issues.
+
+## [2.0.0] - 2023-11-23
+
+The '.NET Runtime Install Tool' has been renamed to the '.NET Install Tool.'
+
+The tool now supports installing a global .NET SDK on the machine. This feature is in preview and still undergoing improvements to UX.
+
+Developers who wish to use this new API may read about its usage in our documentation.
+They should write a UI layer around getting consent from the user to install the .NET SDK before installing it. WSL and distros outside of RHEL and Ubuntu are not yet supported, nor are preview or RC .NET SDKs.
+https://github.com/dotnet/vscode-dotnet-runtime/tree/main/Documentation/global-installs
+
+## [1.8.1] - 2023-11-1
+
+Don't report failure if the .NET we try to uninstall is in use, and mark it to be uninstalled again next time, as before, we would not attempt to uninstall again later.
+
+## [1.8.0] - 2023-09-18
+
+Relies on node.arch() to determine .NET installation architecture for local runtimes instead of architecture-related environment variables.
+This is to fix ia32/32-bit VS Code versions having an x64 terminal and then installing x64 dotnet when x32 dotnet runtimes are desired.
+
+Installs before this version will be cleaned up, removed, and replaced with an architecture specific version. But this will only occur when a new runtime request is made for the same version, and the old version can thus be replaced by an architecture-specific copy.
+
+## [1.7.4] - 2023-08-24
+
+Don't read registry for proxy lookup if permission is unavailable to do so, requires manual proxy setting in this case.
+
+## [1.7.3] - 2023-08-24
+
+Fixes an issue where install script files could have race conditions by introducing file locking mechanisms.
+Adds proxy detection & support that forwards calls through a proxy to axios. This is to fix a bug in axios where it does not handle proxies correctly.
+Attempts to discover powershell in more ways in case it's been removed from the PATH, or try using powershell core if only that is available.
+Improves file permissions handling to prevent issues on mac and linux where install script files may not have the correct permissions to execute.
+Remarks in error messages how users in China may experience timeouts or offline errors due to GFW blocking our download pages.
+
+## [1.7.2] - 2023-08-24
+
+This release completely revamps the web request handling to a new library (axios).
+
+## [1.7.1] - 2023-08-24
+
+This is a small release that changes the error handling and issue reporting experience to make it easier to submit issues with the information we need to properly triage them. It also updates some package dependencies and increases timeout time.
+
+## [1.7.0] - 2023-08-14
+
+This is a small release with a targeted set of fixes derived from user reports in the past week or so.
+
+### Added
+
+- A new error type for when the user tries to install via the Powershell install script on a system where powershell cannot be found [#1212]
+- A new error type for when an install was requested but already exists locally [#1212]
+- New APIs for querying SDK installations and suggested SDK versions [#791]
+
+### Fixed
+
+- Reenable logging from this extension [#1122]
+
+### Changed
+
+- The default timeout for downloading an Runtime archive was changed to 300 seconds from 120 seconds [#1212]. If you need longer download times, see the [timeout documentation] for more details.
+- The error message and pop-up for timeouts were improved to direct users how to extend the timeout [#1212]
+
+<!-- Links -->
+[keep a changelog]: https://keepachangelog.com/en/1.0.0/
+[semantic versioning]: https://semver.org/spec/v2.0.0.html
+[timeout documentation]: https://github.com/dotnet/vscode-dotnet-runtime/blob/main/Documentation/troubleshooting-runtime.md#install-script-timeouts
+
+<!-- PRs -->
+[#1122]: https://github.com/dotnet/vscode-dotnet-runtime/pull/1122
+[#1212]: https://github.com/dotnet/vscode-dotnet-runtime/pull/1212
+[#791]: https://github.com/dotnet/vscode-dotnet-runtime/pull/791
+
+<!-- Versions -->
+[Unreleased]: https://github.com/dotnet/vscode-dotnet-runtime/compare/Runtime-v1.7.0...HEAD
+[1.7.0]: https://github.com/dotnet/vscode-dotnet-runtime/releases/tag/Runtime-v1.7.0