--- conflicted
+++ resolved
@@ -16,14 +16,11 @@
     DotnetAcquisitionStarted,
     DotnetAcquisitionStatusResolved,
     DotnetAcquisitionStatusUndefined,
-<<<<<<< HEAD
     DotnetNonZeroInstallerExitCodeError,
-=======
     DotnetCustomMessageEvent,
     DotnetInstallKeyCreatedEvent,
     DotnetLegacyInstallDetectedEvent,
     DotnetLegacyInstallRemovalRequestEvent,
->>>>>>> 8c56d3f2
     DotnetPreinstallDetected,
     DotnetPreinstallDetectionError,
     DotnetUninstallAllCompleted,
@@ -46,6 +43,7 @@
     public installingArchitecture : string | null;
     private readonly dotnetExecutable: string;
     private readonly timeoutValue: number;
+    private globalResolver: GlobalInstallerResolver | null;
 
     private acquisitionPromises: { [version: string]: Promise<string> | undefined };
 
@@ -56,6 +54,7 @@
         this.acquisitionPromises = {};
         // null deliberately allowed to use old behavior below
         this.installingArchitecture = this.context.installingArchitecture === undefined ? os.arch() : this.context.installingArchitecture;
+        this.globalResolver = null;
     }
 
     public async uninstallAll() {
@@ -82,7 +81,7 @@
 
     public async acquireGlobalSDK(installerResolver: GlobalInstallerResolver): Promise<IDotnetAcquireResult>
     {
-        Debugging.log(`Acquire Global SDK Invoked.`, this.context.eventStream);
+        this.globalResolver = installerResolver;
         return this.acquire(await installerResolver.getFullySpecifiedVersion(), false, installerResolver);
     }
 
@@ -115,12 +114,8 @@
             installedVersions = await this.managePreinstalledVersion(dotnetInstallDir, installedVersions);
         }
 
-<<<<<<< HEAD
-        if (installedVersions.includes(version) && fs.existsSync(dotnetPath))
-        {
-=======
-        if (installedVersions.includes(installKey) && fs.existsSync(dotnetPath)) {
->>>>>>> 8c56d3f2
+        if (installedVersions.includes(installKey) && fs.existsSync(dotnetPath))
+        {
             // Requested version has already been installed.
             this.context.eventStream.post(new DotnetAcquisitionStatusResolved(installKey, version));
             return { dotnetPath };
@@ -131,29 +126,20 @@
         return undefined;
     }
 
-<<<<<<< HEAD
     /**
      *
      * @param version the version to get of the runtime or sdk.
      * @param installRuntime true for runtime acquisition, false for SDK.
      * @param global false for local install, true for global SDK installs.
-     * @returns the dotnet acqusition result.
+     * @returns the dotnet acquisition result.
      */
     private async acquire(version: string, installRuntime: boolean, globalInstallerResolver : GlobalInstallerResolver | null = null): Promise<IDotnetAcquireResult>
-    {
-        const acquisitionPromiseKey = globalInstallerResolver !== null ? `global-${version}` : version;
-        const existingAcquisitionPromise = this.acquisitionPromises[acquisitionPromiseKey];
-        if (existingAcquisitionPromise)
-        {
-=======
-    private async acquire(version: string, installRuntime: boolean): Promise<IDotnetAcquireResult>
     {
         const installKey = this.getInstallKey(version);
         this.context.eventStream.post(new DotnetInstallKeyCreatedEvent(`The requested version ${version} is now marked under the install key: ${installKey}.`));
-
         const existingAcquisitionPromise = this.acquisitionPromises[installKey];
-        if (existingAcquisitionPromise) {
->>>>>>> 8c56d3f2
+        if (existingAcquisitionPromise)
+        {
             // This version of dotnet is already being acquired. Memoize the promise.
             this.context.eventStream.post(new DotnetAcquisitionInProgress(installKey,
                     (this.context.acquisitionContext && this.context.acquisitionContext.requestingExtensionId)
@@ -163,15 +149,13 @@
         else
         {
             // We're the only one acquiring this version of dotnet, start the acquisition process.
-<<<<<<< HEAD
             let acquisitionPromise = null;
             if(globalInstallerResolver !== null)
             {
                 Debugging.log(`The Acquisition Worker has Determined a Global Install was requested.`, this.context.eventStream);
 
-                // We are requesting a global sdk install.
-                acquisitionPromise = this.acquireGlobalCore(globalInstallerResolver, acquisitionPromiseKey).catch((error: Error) => {
-                    delete this.acquisitionPromises[acquisitionPromiseKey];
+                acquisitionPromise = this.acquireGlobalCore(globalInstallerResolver, installKey).catch((error: Error) => {
+                    delete this.acquisitionPromises[installKey];
                     throw new Error(`.NET Acquisition Failed: ${error.message}`);
                 });
             }
@@ -179,26 +163,35 @@
             {
                 Debugging.log(`The Acquisition Worker has Determined a Local Install was requested.`, this.context.eventStream);
 
-                acquisitionPromise = this.acquireCore(version, installRuntime).catch((error: Error) => {
-                    delete this.acquisitionPromises[acquisitionPromiseKey];
+                acquisitionPromise = this.acquireCore(version, installRuntime, installKey).catch((error: Error) => {
+                    delete this.acquisitionPromises[installKey];
                     throw new Error(`.NET Acquisition Failed: ${error.message}`);
                 });
             }
 
-            this.acquisitionPromises[acquisitionPromiseKey] = acquisitionPromise;
-=======
-            const acquisitionPromise = this.acquireCore(version, installRuntime, installKey).catch((error: Error) => {
-                delete this.acquisitionPromises[installKey];
-                throw new Error(`.NET Acquisition Failed: ${error.message}`);
-            });
-
             this.acquisitionPromises[installKey] = acquisitionPromise;
->>>>>>> 8c56d3f2
             return acquisitionPromise.then((res) => ({ dotnetPath: res }));
         }
     }
 
-<<<<<<< HEAD
+    public static getInstallKeyCustomArchitecture(version : string, architecture: string | null | undefined, isGlobal : boolean = false) : string
+    {
+        if(!architecture)
+        {
+            // Use the legacy method (no architecture) of installs
+            return isGlobal ? `${version}-global` : version;
+        }
+        else
+        {
+            return isGlobal ? `${version}-global~${architecture}` : `${version}~${architecture}`;
+        }
+    }
+
+    public getInstallKey(version : string) : string
+    {
+        return DotnetCoreAcquisitionWorker.getInstallKeyCustomArchitecture(version, this.installingArchitecture, this.globalResolver !== null);
+    }
+
     /**
      *
      * @param version The version of the object to acquire.
@@ -208,48 +201,12 @@
      *
      * @remarks it is called "core" because it is the meat of the actual acquisition work; this has nothing to do with .NET core vs framework.
      */
-    private async acquireCore(version: string, installRuntime: boolean): Promise<string> {
-
-        this.checkForPartialInstalls(version, installRuntime, !installRuntime);
+    private async acquireCore(version: string, installRuntime: boolean, installKey : string): Promise<string>
+    {
+        this.checkForPartialInstalls(installKey, version, installRuntime, !installRuntime);
 
         let installedVersions = this.context.extensionState.get<string[]>(this.installedVersionsKey, []);
-        const dotnetInstallDir = this.context.installDirectoryProvider.getInstallDir(version);
-=======
-    public static getInstallKeyCustomArchitecture(version : string, architecture: string | null | undefined) : string
-    {
-        if(!architecture)
-        {
-            return version;
-        }
-        else
-        {
-            return `${version}~${architecture}`;
-        }
-    }
-
-    public getInstallKey(version : string) : string
-    {
-        return DotnetCoreAcquisitionWorker.getInstallKeyCustomArchitecture(version, this.installingArchitecture);
-    }
-
-    private async acquireCore(version: string, installRuntime: boolean, installKey : string): Promise<string> {
-        const installingVersions = this.context.extensionState.get<string[]>(this.installingVersionsKey, []);
-        let installedVersions = this.context.extensionState.get<string[]>(this.installedVersionsKey, []);
-        const partialInstall = installingVersions.indexOf(installKey) >= 0;
-
-        if (partialInstall && installRuntime) {
-            // Partial install, we never updated our extension to no longer be 'installing'.
-            // uninstall everything and then re-install.
-            this.context.eventStream.post(new DotnetAcquisitionPartialInstallation(installKey));
-
-            await this.uninstallRuntimeOrSDK(version, installKey);
-        } else if (partialInstall) {
-            this.context.eventStream.post(new DotnetAcquisitionPartialInstallation(installKey));
-            await this.uninstallAll();
-        }
-
         const dotnetInstallDir = this.context.installDirectoryProvider.getInstallDir(installKey);
->>>>>>> 8c56d3f2
         const dotnetPath = path.join(dotnetInstallDir, this.dotnetExecutable);
 
         if (fs.existsSync(dotnetPath) && installedVersions.length === 0) {
@@ -291,32 +248,32 @@
         return dotnetPath;
     }
 
-    private async checkForPartialInstalls(version : string, uninstallLocalRuntime : boolean, uninstallLocalSDK : boolean)
+    private async checkForPartialInstalls(installKey : string, version : string, uninstallLocalRuntime : boolean, uninstallLocalSDK : boolean)
     {
         const installingVersions = this.context.extensionState.get<string[]>(this.installingVersionsKey, []);
-        const partialInstall = installingVersions.indexOf(version) >= 0;
+        const partialInstall = installingVersions.indexOf(installKey) >= 0;
         if (partialInstall)
         {
             // Partial install, we never updated our extension to no longer be 'installing'.
-            this.context.eventStream.post(new DotnetAcquisitionPartialInstallation(version));
+            this.context.eventStream.post(new DotnetAcquisitionPartialInstallation(installKey));
 
             // Uninstall everything so we can re-install. For global installs, let the installer handle it.
             if(uninstallLocalRuntime)
             {
                 await this.uninstallAll();
             }
-            else if(uninstallLocalSDK)
-            {
-                await this.uninstallRuntime(version);
-            }
-        }
-    }
-
-    private async acquireGlobalCore(globalInstallerResolver : GlobalInstallerResolver, installPromiseVersionKey : string): Promise<string>
+            if(uninstallLocalSDK)
+            {
+                await this.uninstallRuntimeOrSDK(version, installKey);
+            }
+        }
+    }
+
+    private async acquireGlobalCore(globalInstallerResolver : GlobalInstallerResolver, installKey : string): Promise<string>
     {
         const installingVersion = await globalInstallerResolver.getFullySpecifiedVersion();
         Debugging.log(`The version we resolved that was requested is: ${installingVersion}.`, this.context.eventStream);
-        this.checkForPartialInstalls(installPromiseVersionKey, false, false);
+        this.checkForPartialInstalls(installKey, installingVersion, false, false);
         Debugging.log(`Partial install check has completed.`, this.context.eventStream);
 
         const installer : IGlobalInstaller = os.platform() === 'linux' ?
@@ -324,8 +281,8 @@
             new WinMacGlobalInstaller(this.context, installingVersion, await globalInstallerResolver.getInstallerUrl());
 
         // Indicate that we're beginning to do the install.
-        await this.addVersionToExtensionState(this.installingVersionsKey, installPromiseVersionKey);
-        this.context.eventStream.post(new DotnetAcquisitionStarted(installingVersion));
+        await this.addVersionToExtensionState(this.installingVersionsKey, installKey);
+        this.context.eventStream.post(new DotnetAcquisitionStarted(installingVersion, this.context.acquisitionContext?.requestingExtensionId));
 
         // See if we should return a fake path instead of running the install
         if(process.env.VSCODE_DOTNET_GLOBAL_INSTALL_FAKE_PATH && process.env.VSCODE_DOTNET_GLOBAL_INSTALL_FAKE_PATH === 'true')
@@ -351,11 +308,11 @@
         Debugging.log(`Validating Dotnet Install.`, this.context.eventStream);
         this.context.installationValidator.validateDotnetInstall(installingVersion, installedSDKPath, true);
 
-        this.context.eventStream.post(new DotnetAcquisitionCompleted(installPromiseVersionKey, installedSDKPath));
+        this.context.eventStream.post(new DotnetAcquisitionCompleted(installKey, installedSDKPath));
 
         // Remove the indication that we're installing and replace it notifying of the real installation completion.
-        await this.removeVersionFromExtensionState(this.installingVersionsKey, installPromiseVersionKey);
-        await this.addVersionToExtensionState(this.installedVersionsKey, installPromiseVersionKey);
+        await this.removeVersionFromExtensionState(this.installingVersionsKey, installKey);
+        await this.addVersionToExtensionState(this.installedVersionsKey, installKey);
 
         Debugging.log(`Global Acquisition has Completed.`, this.context.eventStream);
         return installedSDKPath;
