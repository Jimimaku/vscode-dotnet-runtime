/* --------------------------------------------------------------------------------------------
 *  Licensed to the .NET Foundation under one or more agreements.
*  The .NET Foundation licenses this file to you under the MIT license.
 * Licensed under the MIT License. See License.txt in the project root for license information.
 * ------------------------------------------------------------------------------------------ */
import { WebRequestWorker } from '../Utils/WebRequestWorker';
import { IEventStream } from '../EventStream/EventStream';
import { IExtensionState } from '../IExtensionState';
import * as os from 'os';
import * as path from 'path';
import { VersionResolver } from './VersionResolver';
import { DotnetFeatureBandDoesNotExistError,
        DotnetInvalidReleasesJSONError,
        DotnetNoInstallerFileExistsError,
        DotnetUnexpectedInstallerArchitectureError,
        DotnetUnexpectedInstallerOSError,
        DotnetVersionCategorizedEvent,
        DotnetVersionResolutionCompleted,
        DotnetVersionResolutionError
} from '../EventStream/EventStreamEvents';
import { Debugging } from '../Utils/Debugging';
import { IVersionResolver } from './IVersionResolver';
import { FileUtilities } from '../Utils/FileUtilities';
/* tslint:disable:no-any */
/* tslint:disable:only-arrow-functions */

/**
 * @remarks
 * This is similar to the version resolver but accepts a wider range of inputs such as '6', '6.1', or '6.0.3xx' or '6.0.301'.
 * It currently only is used for SDK Global acquisition to prevent breaking existing behaviors.
 * Throws various errors in the event that a version is incorrectly formatted, the sdk server is unavailable, etc.
 */
export class GlobalInstallerResolver {
    // The unparsed version into given to the API to request a version of the SDK.
    // The word 'version' is 2nd in the name so that it's not auto-completed and mistaken for fullySpecifiedVersionRequested, which is what should be used.
    private requestedVersion : string;

    // The url for a the installer matching the machine os and arch of the system running the extension
    private discoveredInstallerUrl : string;

    // The properly resolved version that was requested in the fully-specified 3-part semver version of the .NET SDK.
    private fullySpecifiedVersionRequested : string;

<<<<<<< HEAD
    private expectedInstallerHash : string;
=======
    private timeoutSecs : number;

    private proxyUrl : string | undefined;

    protected fileUtilities : FileUtilities;
>>>>>>> 4877e05b

    private versionResolver : VersionResolver;

    private releasesJsonErrorString = `The API hosting the dotnet releases.json is invalid or has changed and the extension needs to be updated. Invalid API URL: `;
    private badResolvedVersionErrorString = `The requested version was not in the correct format. Allowable formats are
        * <MAJOR> (for example '6')
        * <MAJOR>.<minor> (for example '6.0')
        * <MAJOR>.<minor>.<feature band without patch version> (for example '6.0.4xx')
        * <MAJOR>.<minor>.<patch> (for example '6.0.402')
        * Your version was resolved to: `;
    private releasesJsonKey = 'releases';
    private releasesSdksKey = 'sdks';
    private releasesSdkRidKey = 'rid';
    private releasesSdkFileKey = 'files';
    private releasesSdkVersionKey = 'version';
    private releasesSdkNameKey = 'name';
    private releasesUrlKey = 'url';
    private releasesHashKey = 'hash';
    private releasesLatestSdkKey = 'latest-sdk';

    /**
     * @remarks Do NOT set this unless you are testing.
     * Written to allow mock data to be given to the resolver.
     */
    public customWebRequestWorker? : WebRequestWorker | null = null;

    constructor(
        private readonly extensionState: IExtensionState,
        private readonly eventStream: IEventStream,
        requestedVersion : string,
        timeoutTime : number,
        proxyUrl : string | undefined
    )
    {
        this.requestedVersion = requestedVersion;
        this.discoveredInstallerUrl = '';
        this.fullySpecifiedVersionRequested = '';
<<<<<<< HEAD
        this.expectedInstallerHash = '';
        this.versionResolver = new VersionResolver(extensionState, eventStream);
=======
        this.versionResolver = new VersionResolver(extensionState, eventStream, timeoutTime, proxyUrl);
        this.timeoutSecs = timeoutTime;
        this.proxyUrl = proxyUrl;
        this.fileUtilities = new FileUtilities();
>>>>>>> 4877e05b
    }


    /**
     *
     * @returns The url to the installer for the sdk that matches the machine os and architecture, as well as for the requestedVersion.
     */
    public async getInstallerUrl(): Promise<string>
    {
        await this.determineVersionAndInstallerUrl();
        return this.discoveredInstallerUrl;
    }

    /**
     *
     * @returns The fully specified version in a standardized format that was requested.
     */
    public async getFullySpecifiedVersion(): Promise<string>
    {
        await this.determineVersionAndInstallerUrl();
        return this.fullySpecifiedVersionRequested;
    }

    /**
     *
     * @returns The url to the installer for the sdk that matches the machine os and architecture, as well as for the requestedVersion.
     */
    public async getInstallerHash(): Promise<string>
    {
        await this.determineVersionAndInstallerUrl();
        return this.expectedInstallerHash;
    }


    private async determineVersionAndInstallerUrl()
    {
        if(this.fullySpecifiedVersionRequested === '' || this.discoveredInstallerUrl === '')
        {
            [this.discoveredInstallerUrl, this.fullySpecifiedVersionRequested, this.expectedInstallerHash] = await this.routeRequestToProperVersionRequestType(this.requestedVersion);
        }
    }

    /**
     *
     * @remarks this function maps the input version to a singular, specific and correct format based on the accepted version formats for global sdk installs.
     * @param version The requested version given to the API.
     * @returns The installer download URL for the correct OS, Architecture, & Specific Version based on the given input version, and then the resolved version we determined to install.
     */
    private async routeRequestToProperVersionRequestType(version : string) : Promise<[string, string, string]>
    {
        if(this.versionResolver.isNonSpecificMajorOrMajorMinorVersion(version))
        {
            this.eventStream.post(new DotnetVersionCategorizedEvent(`The VersionResolver resolved the version ${version} to be major, or major.minor.`));
            const numberOfPeriods = version.split('.').length - 1;
            const indexUrl = this.getIndexUrl(numberOfPeriods === 0 ? `${version}.0` : version);
            const indexJsonData = await this.fetchJsonObjectFromUrl(indexUrl);
<<<<<<< HEAD
            const fullySpecifiedVersionRequested = indexJsonData[this.releasesLatestSdkKey];
            const installerUrlAndHash = await this.findCorrectInstallerUrlAndHash(fullySpecifiedVersionRequested, indexUrl);
            return [installerUrlAndHash[0], fullySpecifiedVersionRequested, installerUrlAndHash[1]];
=======
            const fullySpecifiedVersionRequested = indexJsonData![(this.releasesLatestSdkKey as any)];
            return [await this.findCorrectInstallerUrl(fullySpecifiedVersionRequested, indexUrl), fullySpecifiedVersionRequested];
>>>>>>> 4877e05b
        }
        else if(this.versionResolver.isNonSpecificFeatureBandedVersion(version))
        {
            this.eventStream.post(new DotnetVersionCategorizedEvent(`The VersionResolver resolved the version ${version} to be a N.Y.XXX version.`));
            const fullySpecifiedVersion = await this.getNewestSpecificVersionFromFeatureBand(version);
            const installerUrlAndHash = await this.findCorrectInstallerUrlAndHash(fullySpecifiedVersion, this.getIndexUrl(this.versionResolver.getMajorMinor(fullySpecifiedVersion)));
            return [installerUrlAndHash[0], fullySpecifiedVersion, installerUrlAndHash[1]];
        }
        else if(this.versionResolver.isFullySpecifiedVersion(version))
        {
            this.eventStream.post(new DotnetVersionCategorizedEvent(`The VersionResolver resolved the version ${version} to be a fully specified version.`));
            const fullySpecifiedVersionRequested = version;
            const indexUrl = this.getIndexUrl(this.versionResolver.getMajorMinor(fullySpecifiedVersionRequested));
            const installerUrlAndHash = await this.findCorrectInstallerUrlAndHash(fullySpecifiedVersionRequested, indexUrl);
            return [installerUrlAndHash[0], fullySpecifiedVersionRequested, installerUrlAndHash[1]];
        }

        const err = new DotnetVersionResolutionError(new Error(`${this.badResolvedVersionErrorString} ${version}`), version);
        this.eventStream.post(err);
        throw err.error;
    }

    /**
     *
     * @remarks this function handles finding the right os, arch url for the installer.
     * @param specificVersion the full, specific version, e.g. 7.0.301 to get.
<<<<<<< HEAD
     * @param indexUrl The url of the index server that hosts installer downlod links.
     * @returns The installer url to download as the first item of a tuple and then the expected hash of said installer
=======
     * @param indexUrl The url of the index server that hosts installer download links.
     * @returns The installer url to download.
>>>>>>> 4877e05b
     */
    private async findCorrectInstallerUrlAndHash(specificVersion : string, indexUrl : string) : Promise<[string, string]>
    {
        if(specificVersion === null || specificVersion === undefined || specificVersion === '')
        {
            const versionErr = new DotnetVersionResolutionError(new Error(`${this.badResolvedVersionErrorString} ${specificVersion}.`), specificVersion);
            this.eventStream.post(versionErr);
            throw versionErr.error;
        }

        const convertedOs = this.fileUtilities.nodeOSToDotnetOS(os.platform(), this.eventStream);
        if(convertedOs === 'auto')
        {
            const osErr = new DotnetUnexpectedInstallerOSError(new Error(`The OS ${os.platform()} is currently unsupported or unknown.`));
            this.eventStream.post(osErr);
            throw osErr.error;
        }

        const convertedArch = this.fileUtilities.nodeArchToDotnetArch(os.arch(), this.eventStream);
        if(convertedArch === 'auto')
        {
            const archErr = new DotnetUnexpectedInstallerArchitectureError(new Error(`The architecture ${os.arch()} is currently unsupported or unknown.
                Your architecture: ${os.arch()}. Your OS: ${os.platform()}.`));
            this.eventStream.post(archErr);
            throw archErr.error;
        }

        const desiredRidPackage = `${convertedOs}-${convertedArch}`;

        const indexJson : any = await this.fetchJsonObjectFromUrl(indexUrl);
        const releases = indexJson![this.releasesJsonKey];
        if(releases.length === 0)
        {
            const jsonErr = new DotnetInvalidReleasesJSONError(new Error(`${this.releasesJsonErrorString}${indexUrl}`));
            this.eventStream.post(jsonErr);
            throw jsonErr.error;
        }

        const sdks: any[] = [];
        const releasesKeyAlias = this.releasesSdksKey; // the forEach creates a separate 'this', so we introduce this copy to reduce ambiguity to the compiler

        releases.forEach(function (release : any) {
            sdks.push.apply(sdks, release[releasesKeyAlias]);
        });

        for (const sdk of sdks)
        {
            const thisSDKVersion : string = sdk[this.releasesSdkVersionKey];
            if(thisSDKVersion === specificVersion) // NOTE that this will not catch things like -preview or build number suffixed versions.
            {
               const thisSDKFiles = sdk[this.releasesSdkFileKey];
               for (const installer of thisSDKFiles)
               {
                    if(installer[this.releasesSdkRidKey] === desiredRidPackage && this.installerMatchesDesiredFileExtension(specificVersion, installer, convertedOs))
                    {
                        const installerUrl = installer[this.releasesUrlKey];
                        if(installerUrl === undefined)
                        {
                            const releaseJsonErr = new DotnetInvalidReleasesJSONError(new Error(`URL for ${desiredRidPackage} on ${specificVersion} is unavailable:
                                The version may be Out of Support, or the releases json format used by ${indexUrl} may be invalid and the extension needs to be updated.`));
                            this.eventStream.post(releaseJsonErr);
                            throw releaseJsonErr.error;
                        }
                        if(!(installerUrl as string).startsWith('https://download.visualstudio.microsoft.com/'))
                        {
                            const releaseJsonErr = new DotnetInvalidReleasesJSONError(new Error(`The url: ${installerUrl} is hosted on an unexpected domain.
We cannot verify that .NET downloads are hosted in a secure location, so we have rejected .NET. The url should be download.visualstudio.microsoft.com.
Please report this issue so it can be remedied or investigated.`));
                            this.eventStream.post(releaseJsonErr);
                            throw releaseJsonErr.error;
                        }

                        let installerHash = installer[this.releasesHashKey];
                        if(!installerHash)
                        {
                            installerHash = null;
                        }
                        return [installerUrl, installerHash];
                    }
                }

                const installerErr = new DotnetNoInstallerFileExistsError(new Error(`An installer for the runtime ${desiredRidPackage} could not be found for version ${specificVersion}.`));
                this.eventStream.post(installerErr);
                throw installerErr.error;
            }
        }

        const fileErr = new DotnetNoInstallerFileExistsError(new Error(`The SDK installation files for version ${specificVersion} running on ${desiredRidPackage} couldn't be found. Is the version in support? Note that -preview versions or versions with build numbers aren't yet supported. Visit https://dotnet.microsoft.com/en-us/platform/support/policy/dotnet-core for support information.`));
        this.eventStream.post(fileErr);
        throw fileErr.error;
    }

    /**
     *
     * @param majorMinor the major.minor in the form of '3.1', etc.
     * @returns the url to obtain the installer for the version.
     */
    private getIndexUrl(majorMinor : string ) : string
    {
        return `https://dotnetcli.blob.core.windows.net/dotnet/release-metadata/${majorMinor}/releases.json`;
    }

    /**
     * @remarks The releases json may contain both zips and exes or others that match the RID.
     * We need to make sure we get the desired file type for each OS.
     *
     * @returns true if the filetype of the installer json entry containing the installer file name in the key 'name' is of a desired installer file extension type.
     * (e.g. EXE on windows or PKG on mac.)
     */
    private installerMatchesDesiredFileExtension(version : string, installerJson : any, operatingSystemInDotnetFormat : string) : boolean
    {
        const installerFileName = installerJson[this.releasesSdkNameKey];
        if(installerFileName === undefined)
        {
            const err = new DotnetInvalidReleasesJSONError(new Error(`${this.releasesJsonErrorString}
                ${this.getIndexUrl(this.versionResolver.getMajorMinor(version))}.
                The json does not have the parameter ${this.releasesSdkNameKey} which means the API publisher has published invalid dotnet release data. Please file an issue at https://github.com/dotnet/vscode-dotnet-runtime.`));
            this.eventStream.post(err);
            throw err.error;
        }

        let desiredFileExtension = '';

        switch(operatingSystemInDotnetFormat)
        {
            case 'win': {
                desiredFileExtension = '.exe';
                break;
            }
            case 'osx': {
                desiredFileExtension = '.pkg';
                break;
            }
            case 'linux': {
                desiredFileExtension = '.gz';
                break;
            }
            default:
            {
                const err = new DotnetUnexpectedInstallerOSError(new Error(`The SDK Extension failed to map the OS ${operatingSystemInDotnetFormat} to a proper package type.
                    Your architecture: ${os.arch()}. Your OS: ${os.platform()}.`));
                this.eventStream.post(err);
                throw err.error;
            }
        }

        return path.extname(installerFileName) === desiredFileExtension;
    }

    /**
     *
     * @param version the non-specific version, such as 6.0.4xx.
     * @param band The band of the version.
     */
    private async getNewestSpecificVersionFromFeatureBand(version : string) : Promise<string>
    {
        const band : string = this.versionResolver.getFeatureBandFromVersion(version);
        const indexUrl : string = this.getIndexUrl(this.versionResolver.getMajorMinor(version));

        // Get the sdks
        const indexJson : any = await this.fetchJsonObjectFromUrl(indexUrl);
        const releases = indexJson[this.releasesJsonKey]

        if(releases.length === 0)
        {
            const badJsonErr = new DotnetInvalidReleasesJSONError(new Error(`${this.releasesJsonErrorString}${indexUrl}`));
            this.eventStream.post(badJsonErr);
            throw badJsonErr.error;
        }

        // Assumption: The first release in releases will be the newest release and contain the newest sdk for each feature band. This has been 'confirmed' with the releases team.
        const sdks = releases[0][this.releasesSdksKey];
        for (const sdk of sdks)
        {
            // The SDKs in the index should be in-order, so we can rely on that property.
            // The first one we find with the given feature band will also be the 'newest.'
            const thisSDKVersion : string = sdk[this.releasesSdkVersionKey];
            if(this.versionResolver.getFeatureBandFromVersion(thisSDKVersion) === band)
            {
                return thisSDKVersion;
            }
        }

        const availableBands = Array.from(new Set(sdks.map((x : any) => this.versionResolver.getFeatureBandFromVersion(x[this.releasesSdkVersionKey]))));
        const err = new DotnetFeatureBandDoesNotExistError(new Error(`The feature band '${band}' doesn't exist for the SDK major version '${version}'. Available feature bands for this SDK version are ${availableBands}.`));
        this.eventStream.post(err);
        throw err.error;
    }

    /**
     *
     * @param url The url containing raw json data to parse.
     * @returns a serialized JSON object.
     * @remarks A wrapper around the real web request worker class to call into either the mock or real web worker. The main point of this function is  to dedupe logic.
     */
    private async fetchJsonObjectFromUrl(url : string)
    {
        const webWorker = this.customWebRequestWorker ? this.customWebRequestWorker : new WebRequestWorker(this.extensionState, this.eventStream, url, this.timeoutSecs, this.proxyUrl);
        return webWorker.getCachedData();
    }
}<|MERGE_RESOLUTION|>--- conflicted
+++ resolved
@@ -41,15 +41,13 @@
     // The properly resolved version that was requested in the fully-specified 3-part semver version of the .NET SDK.
     private fullySpecifiedVersionRequested : string;
 
-<<<<<<< HEAD
     private expectedInstallerHash : string;
-=======
+
     private timeoutSecs : number;
 
     private proxyUrl : string | undefined;
 
     protected fileUtilities : FileUtilities;
->>>>>>> 4877e05b
 
     private versionResolver : VersionResolver;
 
@@ -87,15 +85,11 @@
         this.requestedVersion = requestedVersion;
         this.discoveredInstallerUrl = '';
         this.fullySpecifiedVersionRequested = '';
-<<<<<<< HEAD
         this.expectedInstallerHash = '';
-        this.versionResolver = new VersionResolver(extensionState, eventStream);
-=======
         this.versionResolver = new VersionResolver(extensionState, eventStream, timeoutTime, proxyUrl);
         this.timeoutSecs = timeoutTime;
         this.proxyUrl = proxyUrl;
         this.fileUtilities = new FileUtilities();
->>>>>>> 4877e05b
     }
 
 
@@ -142,7 +136,8 @@
      *
      * @remarks this function maps the input version to a singular, specific and correct format based on the accepted version formats for global sdk installs.
      * @param version The requested version given to the API.
-     * @returns The installer download URL for the correct OS, Architecture, & Specific Version based on the given input version, and then the resolved version we determined to install.
+     * @returns The installer download URL for the correct OS, Architecture, & Specific Version based on the given input version, and then the resolved version we determined to install,
+     * ... followed by the expected hash.
      */
     private async routeRequestToProperVersionRequestType(version : string) : Promise<[string, string, string]>
     {
@@ -152,14 +147,9 @@
             const numberOfPeriods = version.split('.').length - 1;
             const indexUrl = this.getIndexUrl(numberOfPeriods === 0 ? `${version}.0` : version);
             const indexJsonData = await this.fetchJsonObjectFromUrl(indexUrl);
-<<<<<<< HEAD
-            const fullySpecifiedVersionRequested = indexJsonData[this.releasesLatestSdkKey];
+            const fullySpecifiedVersionRequested = indexJsonData![(this.releasesLatestSdkKey as any)];
             const installerUrlAndHash = await this.findCorrectInstallerUrlAndHash(fullySpecifiedVersionRequested, indexUrl);
             return [installerUrlAndHash[0], fullySpecifiedVersionRequested, installerUrlAndHash[1]];
-=======
-            const fullySpecifiedVersionRequested = indexJsonData![(this.releasesLatestSdkKey as any)];
-            return [await this.findCorrectInstallerUrl(fullySpecifiedVersionRequested, indexUrl), fullySpecifiedVersionRequested];
->>>>>>> 4877e05b
         }
         else if(this.versionResolver.isNonSpecificFeatureBandedVersion(version))
         {
@@ -186,13 +176,8 @@
      *
      * @remarks this function handles finding the right os, arch url for the installer.
      * @param specificVersion the full, specific version, e.g. 7.0.301 to get.
-<<<<<<< HEAD
-     * @param indexUrl The url of the index server that hosts installer downlod links.
+     * @param indexUrl The url of the index server that hosts installer download links.
      * @returns The installer url to download as the first item of a tuple and then the expected hash of said installer
-=======
-     * @param indexUrl The url of the index server that hosts installer download links.
-     * @returns The installer url to download.
->>>>>>> 4877e05b
      */
     private async findCorrectInstallerUrlAndHash(specificVersion : string, indexUrl : string) : Promise<[string, string]>
     {
