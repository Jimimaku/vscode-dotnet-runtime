/* --------------------------------------------------------------------------------------------
 *  Licensed to the .NET Foundation under one or more agreements.
*  The .NET Foundation licenses this file to you under the MIT license.
 * Licensed under the MIT License. See License.txt in the project root for license information.
 * ------------------------------------------------------------------------------------------ */
import * as chai from 'chai';
import * as os from 'os';
import * as fs from 'fs';
import * as path from 'path';
import { MockCommandExecutor, MockEventStream, MockExtensionContext, MockFileUtilities, MockInstallationValidator, NoInstallAcquisitionInvoker } from '../mocks/MockObjects';
import { WinMacGlobalInstaller } from '../../Acquisition/WinMacGlobalInstaller';
import { RuntimeInstallationDirectoryProvider } from '../../Acquisition/RuntimeInstallationDirectoryProvider';
import { SdkInstallationDirectoryProvider } from '../../Acquisition/SdkInstallationDirectoryProvider';
import { IAcquisitionWorkerContext } from '../../Acquisition/IAcquisitionWorkerContext';
import { FileUtilities } from '../../Utils/FileUtilities';
const assert = chai.assert;
const standardTimeoutTime = 100000;

suite('Windows & Mac Global Installer Tests', () =>
{
    function mockContext(runtimeInstall: boolean): IAcquisitionWorkerContext {
        const extensionContext = new MockExtensionContext();
        const eventStream = new MockEventStream();
        const workerContext : IAcquisitionWorkerContext = {
            storagePath: '',
            extensionState: extensionContext,
            eventStream,
            acquisitionInvoker: new NoInstallAcquisitionInvoker(eventStream),
            installationValidator: new MockInstallationValidator(eventStream),
            timeoutValue: standardTimeoutTime,
            installDirectoryProvider: runtimeInstall ? new RuntimeInstallationDirectoryProvider('') : new SdkInstallationDirectoryProvider(''),
        };
        return workerContext;
    }

    const mockVersion = '7.0.306';
    const mockUrl = 'https://download.visualstudio.microsoft.com/download/pr/4c0aaf08-3fa1-4fa0-8435-73b85eee4b32/e8264b3530b03b74b04ecfcf1666fe93/dotnet-sdk-7.0.306-win-x64.exe';
<<<<<<< HEAD
    const mockHash = '';
    const mockExecutor = new MockCommandExecutor();
    const mockFileUtils = new MockFileUtilities();
    const installer : WinMacGlobalInstaller = new WinMacGlobalInstaller(mockContext(false), mockVersion, mockUrl, mockHash, mockExecutor);
    installer.file = mockFileUtils;
=======
    const mockExecutor = new MockCommandExecutor(new MockEventStream());
    const installer : WinMacGlobalInstaller = new WinMacGlobalInstaller(mockContext(false), mockVersion, mockUrl, mockExecutor);
>>>>>>> 4877e05b

    test('It reads SDK registry entries correctly on windows', async () =>
    {
        if(os.platform() === 'win32')
        {
            // 32 and 64 bit sdks exist
            mockExecutor.fakeReturnValue = `
            5.0.416    REG_DWORD    0x1
            8.0.100-preview.5.23265.7    REG_DWORD    0x1
            7.0.301    REG_DWORD    0x1
            6.0.416    REG_DWORD    0x1
            7.0.109    REG_DWORD    0x1
            7.0.304    REG_DWORD    0x1

        `;
            let foundVersions = await installer.getGlobalSdkVersionsInstalledOnMachine();
            assert.deepStrictEqual(foundVersions, ['5.0.416', '8.0.100-preview.5.23265.7', '7.0.301', '6.0.416', '7.0.109', '7.0.304']);
            assert.include(mockExecutor.attemptedCommand, 'query HKEY');

            // only 1 64 bit sdks exist
            mockExecutor.fakeReturnValue = `
            7.0.301    REG_DWORD    0x1
        `;
            mockExecutor.otherCommandsToMock = ['x86'] // make the 32 bit query error / have no result
            mockExecutor.otherCommandsReturnValues = [`ERROR: The system was unable to find the specified registry key or value.`];
            foundVersions = await installer.getGlobalSdkVersionsInstalledOnMachine();
            assert.deepStrictEqual(foundVersions, ['7.0.301']);

            // no sdks exist
            // Try throwing for  64 bit, and returning empty for 32 bit
            mockExecutor.fakeReturnValue = `ERROR: The system was unable to find the specified registry key or value.`;
            mockExecutor.otherCommandsReturnValues = [``];
            foundVersions = await installer.getGlobalSdkVersionsInstalledOnMachine();
            assert.deepStrictEqual(foundVersions, []);
            mockExecutor.fakeReturnValue = ``;

            mockExecutor.otherCommandsToMock = [];
            mockExecutor.otherCommandsReturnValues = [];

            // Assert that it passes when running the command for real
            foundVersions = await installer.getGlobalSdkVersionsInstalledOnMachine();
            assert.exists(foundVersions);
        }
    });

    test('It detects if a conflicting SDK version exists for windows', async () =>
    {
        if(os.platform() === 'win32')
        {
           mockExecutor.fakeReturnValue = `
           7.0.307    REG_DWORD    0x1
       `;
           let conflictExists = await installer.GlobalWindowsInstallWithConflictingVersionAlreadyExists(mockVersion);
           // The existing install is of a higher patch version than the attempted install, but the same band and major.minor.
           assert.deepStrictEqual(conflictExists, '7.0.307');
           assert.include(mockExecutor.attemptedCommand, 'query HKEY');
           mockExecutor.fakeReturnValue = ``;

           // The major.minor is the same, but the band is not, so there is no conflict.
           mockExecutor.fakeReturnValue = `
           7.0.201    REG_DWORD    0x1
       `;
           conflictExists = await installer.GlobalWindowsInstallWithConflictingVersionAlreadyExists(mockVersion);
           assert.deepStrictEqual(conflictExists, '');

           // Assert there is no conflict for upgrading to a newer patch version.
           mockExecutor.fakeReturnValue = `
           7.0.301    REG_DWORD    0x1
        `;
           conflictExists = await installer.GlobalWindowsInstallWithConflictingVersionAlreadyExists(mockVersion);
           assert.deepStrictEqual(conflictExists, '');

           // Assert that if an existing install exists it just exits ok
           mockExecutor.fakeReturnValue = `
           ${mockVersion}    REG_DWORD    0x1
       `;

           const result = await installer.installSDK();
           assert.exists(result);
           assert.equal(result, '0');

           // Assert the reg query was the last command, aka it never attempted to install because it didn't need to
           assert.include(mockExecutor.attemptedCommand, 'query HKEY');
        }
    });

    test('It runs the correct install command', async () =>
    {
        mockExecutor.fakeReturnValue = `0`;
        installer.cleanupInstallFiles = false;
        const result = await installer.installSDK();
        assert.exists(result);
        assert.equal(result, '0');

        if(os.platform() === 'darwin')
        {
            assert.isTrue(mockExecutor.attemptedCommand.startsWith('open -W'), 'It ran the right mac command')
        }
        else if(os.platform() === 'win32')
        {
            assert.isTrue(fs.existsSync(mockExecutor.attemptedCommand.split(' ')[0]), 'It ran a command to an executable that exists');
            if(new FileUtilities().isElevated())
            {
                assert.include(mockExecutor.attemptedCommand, ' /quiet /install /norestart', 'It ran under the hood if it had privelleges already');
            }
        }

        // Rerun install to clean it up.
        installer.cleanupInstallFiles = true;
        await installer.installSDK();
        mockExecutor.fakeReturnValue = ``;
    }).timeout(150000);

    test('It downloads a file precisely and deletes installer downloads', async () =>
    {
        mockExecutor.fakeReturnValue = `0`;
        installer.cleanupInstallFiles = false;
        const result = await installer.installSDK();
        assert.exists(result, 'The installation on test was successful');
        assert.equal(result, '0', 'No errors were reported by the fake install');

        const installerDownloadFolder = path.resolve(__dirname, '../../Acquisition/', 'installers');
        const installersDir = WinMacGlobalInstaller.getDownloadedInstallFilesFolder();
        assert.equal(installerDownloadFolder, installersDir, 'The expected installer folder is used');

        assert.isTrue(fs.existsSync(installerDownloadFolder), 'install folder is created when we dont clean it up');


        installer.cleanupInstallFiles = true;
        await installer.installSDK();
        // The installer files should be removed. Note this doesnt really check the default as we changed it manually

        if(new FileUtilities().isElevated())
        {
            assert.equal(fs.readdirSync(installerDownloadFolder).length, 0, 'the installer file was deleted upon exit');
            mockExecutor.fakeReturnValue = ``;
        }
        else
        {
            console.warn('The check for installer file deletion cannot run without elevation.');
        }
    }).timeout(15000 * 3);
});
<|MERGE_RESOLUTION|>--- conflicted
+++ resolved
@@ -1,190 +1,185 @@
-/* --------------------------------------------------------------------------------------------
- *  Licensed to the .NET Foundation under one or more agreements.
-*  The .NET Foundation licenses this file to you under the MIT license.
- * Licensed under the MIT License. See License.txt in the project root for license information.
- * ------------------------------------------------------------------------------------------ */
-import * as chai from 'chai';
-import * as os from 'os';
-import * as fs from 'fs';
-import * as path from 'path';
-import { MockCommandExecutor, MockEventStream, MockExtensionContext, MockFileUtilities, MockInstallationValidator, NoInstallAcquisitionInvoker } from '../mocks/MockObjects';
-import { WinMacGlobalInstaller } from '../../Acquisition/WinMacGlobalInstaller';
-import { RuntimeInstallationDirectoryProvider } from '../../Acquisition/RuntimeInstallationDirectoryProvider';
-import { SdkInstallationDirectoryProvider } from '../../Acquisition/SdkInstallationDirectoryProvider';
-import { IAcquisitionWorkerContext } from '../../Acquisition/IAcquisitionWorkerContext';
-import { FileUtilities } from '../../Utils/FileUtilities';
-const assert = chai.assert;
-const standardTimeoutTime = 100000;
-
-suite('Windows & Mac Global Installer Tests', () =>
-{
-    function mockContext(runtimeInstall: boolean): IAcquisitionWorkerContext {
-        const extensionContext = new MockExtensionContext();
-        const eventStream = new MockEventStream();
-        const workerContext : IAcquisitionWorkerContext = {
-            storagePath: '',
-            extensionState: extensionContext,
-            eventStream,
-            acquisitionInvoker: new NoInstallAcquisitionInvoker(eventStream),
-            installationValidator: new MockInstallationValidator(eventStream),
-            timeoutValue: standardTimeoutTime,
-            installDirectoryProvider: runtimeInstall ? new RuntimeInstallationDirectoryProvider('') : new SdkInstallationDirectoryProvider(''),
-        };
-        return workerContext;
-    }
-
-    const mockVersion = '7.0.306';
-    const mockUrl = 'https://download.visualstudio.microsoft.com/download/pr/4c0aaf08-3fa1-4fa0-8435-73b85eee4b32/e8264b3530b03b74b04ecfcf1666fe93/dotnet-sdk-7.0.306-win-x64.exe';
-<<<<<<< HEAD
-    const mockHash = '';
-    const mockExecutor = new MockCommandExecutor();
-    const mockFileUtils = new MockFileUtilities();
-    const installer : WinMacGlobalInstaller = new WinMacGlobalInstaller(mockContext(false), mockVersion, mockUrl, mockHash, mockExecutor);
-    installer.file = mockFileUtils;
-=======
-    const mockExecutor = new MockCommandExecutor(new MockEventStream());
-    const installer : WinMacGlobalInstaller = new WinMacGlobalInstaller(mockContext(false), mockVersion, mockUrl, mockExecutor);
->>>>>>> 4877e05b
-
-    test('It reads SDK registry entries correctly on windows', async () =>
-    {
-        if(os.platform() === 'win32')
-        {
-            // 32 and 64 bit sdks exist
-            mockExecutor.fakeReturnValue = `
-            5.0.416    REG_DWORD    0x1
-            8.0.100-preview.5.23265.7    REG_DWORD    0x1
-            7.0.301    REG_DWORD    0x1
-            6.0.416    REG_DWORD    0x1
-            7.0.109    REG_DWORD    0x1
-            7.0.304    REG_DWORD    0x1
-
-        `;
-            let foundVersions = await installer.getGlobalSdkVersionsInstalledOnMachine();
-            assert.deepStrictEqual(foundVersions, ['5.0.416', '8.0.100-preview.5.23265.7', '7.0.301', '6.0.416', '7.0.109', '7.0.304']);
-            assert.include(mockExecutor.attemptedCommand, 'query HKEY');
-
-            // only 1 64 bit sdks exist
-            mockExecutor.fakeReturnValue = `
-            7.0.301    REG_DWORD    0x1
-        `;
-            mockExecutor.otherCommandsToMock = ['x86'] // make the 32 bit query error / have no result
-            mockExecutor.otherCommandsReturnValues = [`ERROR: The system was unable to find the specified registry key or value.`];
-            foundVersions = await installer.getGlobalSdkVersionsInstalledOnMachine();
-            assert.deepStrictEqual(foundVersions, ['7.0.301']);
-
-            // no sdks exist
-            // Try throwing for  64 bit, and returning empty for 32 bit
-            mockExecutor.fakeReturnValue = `ERROR: The system was unable to find the specified registry key or value.`;
-            mockExecutor.otherCommandsReturnValues = [``];
-            foundVersions = await installer.getGlobalSdkVersionsInstalledOnMachine();
-            assert.deepStrictEqual(foundVersions, []);
-            mockExecutor.fakeReturnValue = ``;
-
-            mockExecutor.otherCommandsToMock = [];
-            mockExecutor.otherCommandsReturnValues = [];
-
-            // Assert that it passes when running the command for real
-            foundVersions = await installer.getGlobalSdkVersionsInstalledOnMachine();
-            assert.exists(foundVersions);
-        }
-    });
-
-    test('It detects if a conflicting SDK version exists for windows', async () =>
-    {
-        if(os.platform() === 'win32')
-        {
-           mockExecutor.fakeReturnValue = `
-           7.0.307    REG_DWORD    0x1
-       `;
-           let conflictExists = await installer.GlobalWindowsInstallWithConflictingVersionAlreadyExists(mockVersion);
-           // The existing install is of a higher patch version than the attempted install, but the same band and major.minor.
-           assert.deepStrictEqual(conflictExists, '7.0.307');
-           assert.include(mockExecutor.attemptedCommand, 'query HKEY');
-           mockExecutor.fakeReturnValue = ``;
-
-           // The major.minor is the same, but the band is not, so there is no conflict.
-           mockExecutor.fakeReturnValue = `
-           7.0.201    REG_DWORD    0x1
-       `;
-           conflictExists = await installer.GlobalWindowsInstallWithConflictingVersionAlreadyExists(mockVersion);
-           assert.deepStrictEqual(conflictExists, '');
-
-           // Assert there is no conflict for upgrading to a newer patch version.
-           mockExecutor.fakeReturnValue = `
-           7.0.301    REG_DWORD    0x1
-        `;
-           conflictExists = await installer.GlobalWindowsInstallWithConflictingVersionAlreadyExists(mockVersion);
-           assert.deepStrictEqual(conflictExists, '');
-
-           // Assert that if an existing install exists it just exits ok
-           mockExecutor.fakeReturnValue = `
-           ${mockVersion}    REG_DWORD    0x1
-       `;
-
-           const result = await installer.installSDK();
-           assert.exists(result);
-           assert.equal(result, '0');
-
-           // Assert the reg query was the last command, aka it never attempted to install because it didn't need to
-           assert.include(mockExecutor.attemptedCommand, 'query HKEY');
-        }
-    });
-
-    test('It runs the correct install command', async () =>
-    {
-        mockExecutor.fakeReturnValue = `0`;
-        installer.cleanupInstallFiles = false;
-        const result = await installer.installSDK();
-        assert.exists(result);
-        assert.equal(result, '0');
-
-        if(os.platform() === 'darwin')
-        {
-            assert.isTrue(mockExecutor.attemptedCommand.startsWith('open -W'), 'It ran the right mac command')
-        }
-        else if(os.platform() === 'win32')
-        {
-            assert.isTrue(fs.existsSync(mockExecutor.attemptedCommand.split(' ')[0]), 'It ran a command to an executable that exists');
-            if(new FileUtilities().isElevated())
-            {
-                assert.include(mockExecutor.attemptedCommand, ' /quiet /install /norestart', 'It ran under the hood if it had privelleges already');
-            }
-        }
-
-        // Rerun install to clean it up.
-        installer.cleanupInstallFiles = true;
-        await installer.installSDK();
-        mockExecutor.fakeReturnValue = ``;
-    }).timeout(150000);
-
-    test('It downloads a file precisely and deletes installer downloads', async () =>
-    {
-        mockExecutor.fakeReturnValue = `0`;
-        installer.cleanupInstallFiles = false;
-        const result = await installer.installSDK();
-        assert.exists(result, 'The installation on test was successful');
-        assert.equal(result, '0', 'No errors were reported by the fake install');
-
-        const installerDownloadFolder = path.resolve(__dirname, '../../Acquisition/', 'installers');
-        const installersDir = WinMacGlobalInstaller.getDownloadedInstallFilesFolder();
-        assert.equal(installerDownloadFolder, installersDir, 'The expected installer folder is used');
-
-        assert.isTrue(fs.existsSync(installerDownloadFolder), 'install folder is created when we dont clean it up');
-
-
-        installer.cleanupInstallFiles = true;
-        await installer.installSDK();
-        // The installer files should be removed. Note this doesnt really check the default as we changed it manually
-
-        if(new FileUtilities().isElevated())
-        {
-            assert.equal(fs.readdirSync(installerDownloadFolder).length, 0, 'the installer file was deleted upon exit');
-            mockExecutor.fakeReturnValue = ``;
-        }
-        else
-        {
-            console.warn('The check for installer file deletion cannot run without elevation.');
-        }
-    }).timeout(15000 * 3);
-});
+/* --------------------------------------------------------------------------------------------
+ *  Licensed to the .NET Foundation under one or more agreements.
+*  The .NET Foundation licenses this file to you under the MIT license.
+ * Licensed under the MIT License. See License.txt in the project root for license information.
+ * ------------------------------------------------------------------------------------------ */
+import * as chai from 'chai';
+import * as os from 'os';
+import * as fs from 'fs';
+import * as path from 'path';
+import { MockCommandExecutor, MockEventStream, MockExtensionContext, MockFileUtilities, MockInstallationValidator, NoInstallAcquisitionInvoker } from '../mocks/MockObjects';
+import { WinMacGlobalInstaller } from '../../Acquisition/WinMacGlobalInstaller';
+import { RuntimeInstallationDirectoryProvider } from '../../Acquisition/RuntimeInstallationDirectoryProvider';
+import { SdkInstallationDirectoryProvider } from '../../Acquisition/SdkInstallationDirectoryProvider';
+import { IAcquisitionWorkerContext } from '../../Acquisition/IAcquisitionWorkerContext';
+import { FileUtilities } from '../../Utils/FileUtilities';
+const assert = chai.assert;
+const standardTimeoutTime = 100000;
+
+suite('Windows & Mac Global Installer Tests', () =>
+{
+    function mockContext(runtimeInstall: boolean): IAcquisitionWorkerContext {
+        const extensionContext = new MockExtensionContext();
+        const eventStream = new MockEventStream();
+        const workerContext : IAcquisitionWorkerContext = {
+            storagePath: '',
+            extensionState: extensionContext,
+            eventStream,
+            acquisitionInvoker: new NoInstallAcquisitionInvoker(eventStream),
+            installationValidator: new MockInstallationValidator(eventStream),
+            timeoutValue: standardTimeoutTime,
+            installDirectoryProvider: runtimeInstall ? new RuntimeInstallationDirectoryProvider('') : new SdkInstallationDirectoryProvider(''),
+        };
+        return workerContext;
+    }
+
+    const mockVersion = '7.0.306';
+    const mockUrl = 'https://download.visualstudio.microsoft.com/download/pr/4c0aaf08-3fa1-4fa0-8435-73b85eee4b32/e8264b3530b03b74b04ecfcf1666fe93/dotnet-sdk-7.0.306-win-x64.exe';
+    const mockHash = '';
+    const mockExecutor = new MockCommandExecutor(new MockEventStream());
+    const mockFileUtils = new MockFileUtilities();
+    const installer : WinMacGlobalInstaller = new WinMacGlobalInstaller(mockContext(false), mockVersion, mockUrl, mockHash, mockExecutor);
+    installer.file = mockFileUtils;
+
+    test('It reads SDK registry entries correctly on windows', async () =>
+    {
+        if(os.platform() === 'win32')
+        {
+            // 32 and 64 bit sdks exist
+            mockExecutor.fakeReturnValue = `
+            5.0.416    REG_DWORD    0x1
+            8.0.100-preview.5.23265.7    REG_DWORD    0x1
+            7.0.301    REG_DWORD    0x1
+            6.0.416    REG_DWORD    0x1
+            7.0.109    REG_DWORD    0x1
+            7.0.304    REG_DWORD    0x1
+
+        `;
+            let foundVersions = await installer.getGlobalSdkVersionsInstalledOnMachine();
+            assert.deepStrictEqual(foundVersions, ['5.0.416', '8.0.100-preview.5.23265.7', '7.0.301', '6.0.416', '7.0.109', '7.0.304']);
+            assert.include(mockExecutor.attemptedCommand, 'query HKEY');
+
+            // only 1 64 bit sdks exist
+            mockExecutor.fakeReturnValue = `
+            7.0.301    REG_DWORD    0x1
+        `;
+            mockExecutor.otherCommandsToMock = ['x86'] // make the 32 bit query error / have no result
+            mockExecutor.otherCommandsReturnValues = [`ERROR: The system was unable to find the specified registry key or value.`];
+            foundVersions = await installer.getGlobalSdkVersionsInstalledOnMachine();
+            assert.deepStrictEqual(foundVersions, ['7.0.301']);
+
+            // no sdks exist
+            // Try throwing for  64 bit, and returning empty for 32 bit
+            mockExecutor.fakeReturnValue = `ERROR: The system was unable to find the specified registry key or value.`;
+            mockExecutor.otherCommandsReturnValues = [``];
+            foundVersions = await installer.getGlobalSdkVersionsInstalledOnMachine();
+            assert.deepStrictEqual(foundVersions, []);
+            mockExecutor.fakeReturnValue = ``;
+
+            mockExecutor.otherCommandsToMock = [];
+            mockExecutor.otherCommandsReturnValues = [];
+
+            // Assert that it passes when running the command for real
+            foundVersions = await installer.getGlobalSdkVersionsInstalledOnMachine();
+            assert.exists(foundVersions);
+        }
+    });
+
+    test('It detects if a conflicting SDK version exists for windows', async () =>
+    {
+        if(os.platform() === 'win32')
+        {
+           mockExecutor.fakeReturnValue = `
+           7.0.307    REG_DWORD    0x1
+       `;
+           let conflictExists = await installer.GlobalWindowsInstallWithConflictingVersionAlreadyExists(mockVersion);
+           // The existing install is of a higher patch version than the attempted install, but the same band and major.minor.
+           assert.deepStrictEqual(conflictExists, '7.0.307');
+           assert.include(mockExecutor.attemptedCommand, 'query HKEY');
+           mockExecutor.fakeReturnValue = ``;
+
+           // The major.minor is the same, but the band is not, so there is no conflict.
+           mockExecutor.fakeReturnValue = `
+           7.0.201    REG_DWORD    0x1
+       `;
+           conflictExists = await installer.GlobalWindowsInstallWithConflictingVersionAlreadyExists(mockVersion);
+           assert.deepStrictEqual(conflictExists, '');
+
+           // Assert there is no conflict for upgrading to a newer patch version.
+           mockExecutor.fakeReturnValue = `
+           7.0.301    REG_DWORD    0x1
+        `;
+           conflictExists = await installer.GlobalWindowsInstallWithConflictingVersionAlreadyExists(mockVersion);
+           assert.deepStrictEqual(conflictExists, '');
+
+           // Assert that if an existing install exists it just exits ok
+           mockExecutor.fakeReturnValue = `
+           ${mockVersion}    REG_DWORD    0x1
+       `;
+
+           const result = await installer.installSDK();
+           assert.exists(result);
+           assert.equal(result, '0');
+
+           // Assert the reg query was the last command, aka it never attempted to install because it didn't need to
+           assert.include(mockExecutor.attemptedCommand, 'query HKEY');
+        }
+    });
+
+    test('It runs the correct install command', async () =>
+    {
+        mockExecutor.fakeReturnValue = `0`;
+        installer.cleanupInstallFiles = false;
+        const result = await installer.installSDK();
+        assert.exists(result);
+        assert.equal(result, '0');
+
+        if(os.platform() === 'darwin')
+        {
+            assert.isTrue(mockExecutor.attemptedCommand.startsWith('open -W'), 'It ran the right mac command')
+        }
+        else if(os.platform() === 'win32')
+        {
+            assert.isTrue(fs.existsSync(mockExecutor.attemptedCommand.split(' ')[0]), 'It ran a command to an executable that exists');
+            if(new FileUtilities().isElevated())
+            {
+                assert.include(mockExecutor.attemptedCommand, ' /quiet /install /norestart', 'It ran under the hood if it had privelleges already');
+            }
+        }
+
+        // Rerun install to clean it up.
+        installer.cleanupInstallFiles = true;
+        await installer.installSDK();
+        mockExecutor.fakeReturnValue = ``;
+    }).timeout(150000);
+
+    test('It downloads a file precisely and deletes installer downloads', async () =>
+    {
+        mockExecutor.fakeReturnValue = `0`;
+        installer.cleanupInstallFiles = false;
+        const result = await installer.installSDK();
+        assert.exists(result, 'The installation on test was successful');
+        assert.equal(result, '0', 'No errors were reported by the fake install');
+
+        const installerDownloadFolder = path.resolve(__dirname, '../../Acquisition/', 'installers');
+        const installersDir = WinMacGlobalInstaller.getDownloadedInstallFilesFolder();
+        assert.equal(installerDownloadFolder, installersDir, 'The expected installer folder is used');
+
+        assert.isTrue(fs.existsSync(installerDownloadFolder), 'install folder is created when we dont clean it up');
+
+
+        installer.cleanupInstallFiles = true;
+        await installer.installSDK();
+        // The installer files should be removed. Note this doesnt really check the default as we changed it manually
+
+        if(new FileUtilities().isElevated())
+        {
+            assert.equal(fs.readdirSync(installerDownloadFolder).length, 0, 'the installer file was deleted upon exit');
+            mockExecutor.fakeReturnValue = ``;
+        }
+        else
+        {
+            console.warn('The check for installer file deletion cannot run without elevation.');
+        }
+    }).timeout(15000 * 3);
+});