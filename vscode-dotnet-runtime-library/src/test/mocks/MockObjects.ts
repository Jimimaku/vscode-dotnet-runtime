<<<<<<< HEAD
/* --------------------------------------------------------------------------------------------
 * Copyright (c) Microsoft Corporation. All rights reserved.
 * Licensed under the MIT License. See License.txt in the project root for license information.
 * ------------------------------------------------------------------------------------------ */
import * as fs from 'fs';
import * as path from 'path';
import { IAcquisitionInvoker } from '../../Acquisition/IAcquisitionInvoker';
import { IDotnetInstallationContext } from '../../Acquisition/IDotnetInstallationContext';
import { IInstallationValidator } from '../../Acquisition/IInstallationValidator';
import { InstallScriptAcquisitionWorker } from '../../Acquisition/InstallScriptAcquisitionWorker';
import { VersionResolver } from '../../Acquisition/VersionResolver';
import { IEventStream } from '../../EventStream/EventStream';
import { DotnetAcquisitionCompleted, TestAcquireCalled } from '../../EventStream/EventStreamEvents';
import { IEvent } from '../../EventStream/IEvent';
import { ILoggingObserver } from '../../EventStream/ILoggingObserver';
import { ITelemetryReporter } from '../../EventStream/TelemetryObserver';
import { IExistingPath, IExtensionConfiguration } from '../../IExtensionContext';
import { IExtensionState } from '../../IExtensionState';
import { WebRequestWorker } from '../../Utils/WebRequestWorker';
import { ICommandExecutor } from '../../Utils/ICommandExecutor';
import { CommandExecutor } from '../../Utils/CommandExecutor';
import { IDistroDotnetSDKProvider } from '../../Acquisition/IDistroDotnetSDKProvider';
import { DistroVersionPair, DotnetDistroSupportStatus } from '../../Acquisition/LinuxVersionResolver';
import { GenericDistroSDKProvider } from '../../Acquisition/GenericDistroSDKProvider';
import { IAcquisitionWorkerContext } from '../../Acquisition/IAcquisitionWorkerContext';
/* tslint:disable:no-any */

export class MockExtensionContext implements IExtensionState {
    private values: { [n: string]: any; } = {};

    public get<T>(key: string): T | undefined;
    public get<T>(key: string, defaultValue: T): T;
    public get(key: any, defaultValue?: any) {
        let value = this.values![key];
        if (typeof value === 'undefined') {
            value = defaultValue;
        }
        return value;
    }
    public update(key: string, value: any): Thenable<void> {
        return this.values[key] = value;
    }
    public clear() {
        this.values = {};
    }
    public keys(): readonly string[] {
        return this.values.keys;
    }
}

export class MockEventStream implements IEventStream {
    public events: IEvent[] = [];
    public post(event: IEvent) {
        this.events = this.events.concat(event);
    }
}

export class NoInstallAcquisitionInvoker extends IAcquisitionInvoker {
    public installDotnet(installContext: IDotnetInstallationContext): Promise<void> {
        return new Promise<void>((resolve, reject) => {
            this.eventStream.post(new TestAcquireCalled(installContext));
            this.eventStream.post(new DotnetAcquisitionCompleted(installContext.version, installContext.dotnetPath));
            resolve();

        });
    }
}

export class RejectingAcquisitionInvoker extends IAcquisitionInvoker {
    public installDotnet(installContext: IDotnetInstallationContext): Promise<void> {
        return new Promise<void>((resolve, reject) => {
            reject('Rejecting message');
        });
    }
}

export class ErrorAcquisitionInvoker extends IAcquisitionInvoker {
    public installDotnet(installContext: IDotnetInstallationContext): Promise<void> {
        throw new Error('Command Failed');
    }
}

// Major.Minor-> Major.Minor.Patch from mock releases.json
export const versionPairs = [['1.0', '1.0.16'], ['1.1', '1.1.13'], ['2.0', '2.0.9'], ['2.1', '2.1.14'], ['2.2', '2.2.8']];

export class FileWebRequestWorker extends WebRequestWorker {
    constructor(extensionState: IExtensionState, eventStream: IEventStream, private readonly mockFilePath: string) {
        super(extensionState, eventStream);
    }

    protected async makeWebRequest(): Promise<string | undefined> {
        const result =  fs.readFileSync(this.mockFilePath, 'utf8');
        return result;
    }
}

export class FailingWebRequestWorker extends WebRequestWorker {
    constructor(extensionState: IExtensionState, eventStream: IEventStream) {
        super(extensionState, eventStream, ); // Empty string as uri to cause failure. Uri is required to match the interface even though it's unused.
    }

    public async getCachedData(url : string): Promise<string | undefined> {
        return super.getCachedData('', 0); // Don't retry
    }
}

export class MockWebRequestWorker extends WebRequestWorker {
    public readonly errorMessage = 'Web Request Failed';
    private requestCount = 0;
    public response = 'Mock Web Request Result';

    constructor(extensionState: IExtensionState, eventStream: IEventStream, private readonly succeed = true) {
        super(extensionState, eventStream);
    }

    public getRequestCount() {
        return this.requestCount;
    }

    protected async makeWebRequest(url : string): Promise<string | undefined> {
        this.requestCount++;
        if (this.succeed) {
            this.cacheResults(url, this.response);
            return this.response;
        } else {
            throw new Error(this.errorMessage);
        }
    }
}

export class MockIndexWebRequestWorker extends WebRequestWorker {
    public knownUrls = ['Mock Web Request Result'];
    public matchingUrlResponses = [
        ``
    ];

    constructor(extensionState: IExtensionState, eventStream: IEventStream) {
        super(extensionState, eventStream);
    }

    public async getCachedData(url : string): Promise<string | undefined> {
        const urlResponseIndex = this.knownUrls.indexOf(url);
        if(urlResponseIndex === -1)
        {
            throw Error(`The requested URL ${url} was not expected as the mock object did not have a set response for it.`)
        }
        return this.matchingUrlResponses[urlResponseIndex];
    }

}

export class MockVersionResolver extends VersionResolver {
    private readonly filePath = path.join(__dirname, '../../..', 'src', 'test', 'mocks', 'mock-releases.json');

    constructor(extensionState: IExtensionState, eventStream: IEventStream) {
        super(extensionState, eventStream);
        this.webWorker = new FileWebRequestWorker(extensionState, eventStream, this.filePath);
    }
}

export class MockInstallScriptWorker extends InstallScriptAcquisitionWorker {
    constructor(extensionState: IExtensionState, eventStream: IEventStream, failing: boolean, private fallback = false) {
        super(extensionState, eventStream);
        this.webWorker = failing ?
            new FailingWebRequestWorker(extensionState, eventStream) :
            new MockWebRequestWorker(extensionState, eventStream);
    }

    protected getFallbackScriptPath(): string {
        if (this.fallback) {
            return path.join(__dirname, '..');
        } else {
            return super.getFallbackScriptPath();
        }
    }
}

/**
 * @remarks does NOT run the commands (if they have sudo), but records them to verify the correct command should've been run.
 */
export class MockCommandExecutor extends ICommandExecutor
{
    private trueExecutor : CommandExecutor;
    public fakeReturnValue = '';
    public attemptedCommand = '';

    // If you expect several commands to be run and want to specify unique outputs for each, describe them in the same order using the below two arrays.
    // We will check for an includes match and not an exact match!
    public otherCommandsToMock : string[] = [];
    public otherCommandsReturnValues : string[] = [];

    constructor()
    {
        super();
        this.trueExecutor = new CommandExecutor();
    }

    public async execute(command: string, options : object | null = null): Promise<string[]>
    {
        this.attemptedCommand = command;
        let commandResults : string[] = [];

        if(!command.includes('sudo') && this.fakeReturnValue === '')
        {
            commandResults = await this.trueExecutor.execute(command, options);
        }
        else if(this.otherCommandsToMock.some(x => x.includes(command)))
        {
            const fakeResultIndex = this.otherCommandsToMock.findIndex(x => x.includes(command));
            // We don't need to verify the index since this is test code!
            commandResults.push(this.otherCommandsReturnValues[fakeResultIndex]);
        }
        else
        {
            commandResults.push(this.fakeReturnValue);
        }
        return commandResults;
    }
}

/**
 * @remarks does NOT run the commands (if they have sudo), but records them to verify the correct command should've been run.
 */
export class MockDistroProvider extends IDistroDotnetSDKProvider
{
    public installReturnValue = '';
    public installedSDKsReturnValue = [];
    public installedRuntimesReturnValue : string[] = [];
    public globalPathReturnValue : string | null = '';
    public globalVersionReturnValue : string | null = '';
    public distroFeedReturnValue = '';
    public microsoftFeedReturnValue = '';
    public packageExistsReturnValue = false;
    public supportStatusReturnValue : DotnetDistroSupportStatus = DotnetDistroSupportStatus.Distro;
    public recommendedVersionReturnValue = '';
    public upgradeReturnValue = '';
    public uninstallReturnValue = '';
    public context: IAcquisitionWorkerContext;

    constructor(version : DistroVersionPair, context : IAcquisitionWorkerContext, commandRunner : ICommandExecutor)
    {
        super(version, context, commandRunner);
        this.context = context;
    }

    public installDotnet(fullySpecifiedVersion: string): Promise<string> {
        this.commandRunner.execute('install dotnet');
        return Promise.resolve(this.installReturnValue);
    }

    public getInstalledDotnetSDKVersions(): Promise<string[]> {
        this.commandRunner.execute('get sdk versions');
        return Promise.resolve(this.installedSDKsReturnValue);
    }

    public getInstalledDotnetRuntimeVersions(): Promise<string[]> {
        this.commandRunner.execute('get runtime versions');
        return Promise.resolve(this.installedRuntimesReturnValue);
    }

    public getInstalledGlobalDotnetPathIfExists(): Promise<string | null> {
        this.commandRunner.execute('global path');
        return Promise.resolve(this.globalPathReturnValue);
    }

    public getInstalledGlobalDotnetVersionIfExists(): Promise<string | null> {
        this.commandRunner.execute('global version');
        return Promise.resolve(this.globalVersionReturnValue);
    }

    public getExpectedDotnetDistroFeedInstallationDirectory(): Promise<string> {
        this.commandRunner.execute('distro feed dir');
        return Promise.resolve(this.distroFeedReturnValue);
    }

    public getExpectedDotnetMicrosoftFeedInstallationDirectory(): Promise<string> {
        this.commandRunner.execute('microsoft feed dir');
        return Promise.resolve(this.microsoftFeedReturnValue);
    }

    public dotnetPackageExistsOnSystem(fullySpecifiedVersion: string): Promise<boolean> {
        this.commandRunner.execute('package check');
        return Promise.resolve(this.packageExistsReturnValue);
    }

    public getDotnetVersionSupportStatus(fullySpecifiedVersion: string): Promise<DotnetDistroSupportStatus> {
        this.commandRunner.execute('support status');
        return Promise.resolve(this.supportStatusReturnValue);
    }

    public getRecommendedDotnetVersion(): string {
        this.commandRunner.execute('recommended version');
        return this.recommendedVersionReturnValue;
    }

    public upgradeDotnet(versionToUpgrade: string): Promise<string> {
        this.commandRunner.execute('upgrade update dotnet');
        return Promise.resolve(this.upgradeReturnValue);
    }

    public uninstallDotnet(versionToUninstall: string): Promise<string> {
        this.commandRunner.execute('uninstall dotnet');
        return Promise.resolve(this.uninstallReturnValue);
    }

    public JsonDotnetVersion(fullySpecifiedDotnetVersion: string): string {
        return new GenericDistroSDKProvider(this.distroVersion, this.context).JsonDotnetVersion(fullySpecifiedDotnetVersion);
    }
}


export class FailingInstallScriptWorker extends InstallScriptAcquisitionWorker {
    constructor(extensionState: IExtensionState, eventStream: IEventStream) {
        super(extensionState, eventStream);
        this.webWorker = new MockWebRequestWorker(extensionState, eventStream);
    }

    public getDotnetInstallScriptPath() : Promise<string> {
        throw new Error('Failed to write file');
    }
}

export interface ITelemetryEvent {
    eventName: string;
    properties?: {
        [key: string]: string;
    } | undefined;
    measures?: {
        [key: string]: number;
    } | undefined;
}

export type TelemetryEvents = ITelemetryEvent[];

export class MockTelemetryReporter implements ITelemetryReporter {

    public static telemetryEvents: TelemetryEvents = [];

    public async dispose(): Promise<void> {
        // Nothing to dispose
    }

    public sendTelemetryEvent(eventName: string, properties?: { [key: string]: string; } | undefined, measures?: { [key: string]: number; } | undefined): void {
        MockTelemetryReporter.telemetryEvents = MockTelemetryReporter.telemetryEvents.concat({eventName, properties, measures});
    }

    public sendTelemetryErrorEvent(eventName: string, properties?: { [key: string]: string }, measures?: { [key: string]: number }, errorProps?: string[]): void {
        eventName = `[ERROR]:${eventName}`;
        MockTelemetryReporter.telemetryEvents = MockTelemetryReporter.telemetryEvents.concat({eventName, properties, measures});
    }
}

export class MockInstallationValidator extends IInstallationValidator {
    public validateDotnetInstall(version: string, dotnetPath: string): void {
        // Always validate
    }
}

export class MockLoggingObserver implements ILoggingObserver {
    public post(event: IEvent): void {
        // Nothing to post
    }

    public dispose(): void {
        // Nothing to dispose
    }

    public getFileLocation(): string {
        return 'Mock file location';
    }
}

export class MockExtensionConfiguration implements IExtensionConfiguration {
    constructor(private readonly existingPaths: IExistingPath[], private readonly enableTelemetry: boolean) { }

    public update<T>(section: string, value: T): Thenable<void> {
        // Not used, stubbed to implement interface
        return new Promise((resolve) => resolve());
    }

    public get<T>(name: string): T | undefined {
        if (name === 'existingDotnetPath') {
            return this.existingPaths as unknown as T;
        } else if (name === 'enableTelemetry') {
            return this.enableTelemetry as unknown as T;
        } else {
            return undefined;
        }
    }
}
=======
/*---------------------------------------------------------------------------------------------
*  Licensed to the .NET Foundation under one or more agreements.
*  The .NET Foundation licenses this file to you under the MIT license.
*--------------------------------------------------------------------------------------------*/
import * as fs from 'fs';
import * as path from 'path';
import { IAcquisitionInvoker } from '../../Acquisition/IAcquisitionInvoker';
import { IDotnetInstallationContext } from '../../Acquisition/IDotnetInstallationContext';
import { IInstallationValidator } from '../../Acquisition/IInstallationValidator';
import { InstallScriptAcquisitionWorker } from '../../Acquisition/InstallScriptAcquisitionWorker';
import { VersionResolver } from '../../Acquisition/VersionResolver';
import { IEventStream } from '../../EventStream/EventStream';
import { DotnetAcquisitionCompleted, TestAcquireCalled } from '../../EventStream/EventStreamEvents';
import { IEvent } from '../../EventStream/IEvent';
import { ILoggingObserver } from '../ILoggingObserver';
import { ITelemetryReporter } from '../../EventStream/TelemetryObserver';
import { IExistingPath, IExtensionConfiguration } from '../../IExtensionContext';
import { IExtensionState } from '../../IExtensionState';
import { WebRequestWorker } from '../../Utils/WebRequestWorker';
import { AcquisitionInvoker } from '../../Acquisition/AcquisitionInvoker';
import { DotnetCoreAcquisitionWorker } from '../../Acquisition/DotnetCoreAcquisitionWorker';
/* tslint:disable:no-any */

const testDefaultTimeoutTimeMs = 60000;

export class MockExtensionContext implements IExtensionState {
    private values: { [n: string]: any; } = {};

    public get<T>(key: string): T | undefined;
    public get<T>(key: string, defaultValue: T): T;
    public get(key: any, defaultValue?: any) {
        let value = this.values![key];
        if (typeof value === 'undefined') {
            value = defaultValue;
        }
        return value;
    }
    public update(key: string, value: any): Thenable<void> {
        return this.values[key] = value;
    }
    public clear() {
        this.values = {};
    }
    public keys(): readonly string[] {
        return Object.keys(this.values);
    }
}

export class MockEventStream implements IEventStream {
    public events: IEvent[] = [];
    public post(event: IEvent) {
        this.events = this.events.concat(event);
    }
}

export class NoInstallAcquisitionInvoker extends IAcquisitionInvoker {
    public installDotnet(installContext: IDotnetInstallationContext): Promise<void> {
        return new Promise<void>((resolve, reject) => {
            this.eventStream.post(new TestAcquireCalled(installContext));
            this.eventStream.post(new DotnetAcquisitionCompleted(
                DotnetCoreAcquisitionWorker.getInstallKeyCustomArchitecture(installContext.version, installContext.architecture),
                installContext.dotnetPath, installContext.version));
            resolve();

        });
    }
}

export class RejectingAcquisitionInvoker extends IAcquisitionInvoker {
    public installDotnet(installContext: IDotnetInstallationContext): Promise<void> {
        return new Promise<void>((resolve, reject) => {
            reject('Rejecting message');
        });
    }
}

export class ErrorAcquisitionInvoker extends IAcquisitionInvoker {
    public installDotnet(installContext: IDotnetInstallationContext): Promise<void> {
        throw new Error('Command Failed');
    }
}

// Major.Minor-> Major.Minor.Patch from mock releases.json
export const versionPairs = [['1.0', '1.0.16'], ['1.1', '1.1.13'], ['2.0', '2.0.9'], ['2.1', '2.1.14'], ['2.2', '2.2.8']];

export class FileWebRequestWorker extends WebRequestWorker {
    constructor(extensionState: IExtensionState, eventStream: IEventStream, uri: string, extensionStateKey: string,
                private readonly mockFilePath: string) {
        super(extensionState, eventStream, uri, testDefaultTimeoutTimeMs);
    }

    protected async makeWebRequest(): Promise<string | undefined> {
        const result =  JSON.parse(fs.readFileSync(this.mockFilePath, 'utf8'));
        return result;
    }
}

export class FailingWebRequestWorker extends WebRequestWorker {
    constructor(extensionState: IExtensionState, eventStream: IEventStream, uri: string) {
        super(extensionState, eventStream, '', testDefaultTimeoutTimeMs); // Empty string as uri to cause failure. Uri is required to match the interface even though it's unused.
    }

    public async getCachedData(): Promise<string | undefined> {
        throw new Error('Fail!');
    }
}

export class MockTrackingWebRequestWorker extends WebRequestWorker {
    private requestCount = 0;
    public response = 'Mock Web Request Result';

    constructor(extensionState: IExtensionState, eventStream: IEventStream, url: string,
            protected readonly succeed = true, webTimeToLive = testDefaultTimeoutTimeMs, cacheTimetoLive = testDefaultTimeoutTimeMs)
    {
        super(extensionState, eventStream, url, webTimeToLive, '', cacheTimetoLive);
    }

    public getRequestCount() {
        return this.requestCount;
    }

    public incrementRequestCount() {
        this.requestCount++;
    }

    protected async makeWebRequest(shouldThrow = false, retries = 2): Promise<string | undefined> {
        if ( !(await this.isUrlCached()) )
        {
            this.incrementRequestCount();
        }
        return super.makeWebRequest(shouldThrow, retries);
    }
}

export class MockWebRequestWorker extends MockTrackingWebRequestWorker {
    public readonly errorMessage = 'Web Request Failed';
    public response = 'Mock Web Request Result';

    constructor(extensionState: IExtensionState, eventStream: IEventStream, url: string) {
        super(extensionState, eventStream, url);
    }

    protected async makeWebRequest(): Promise<string | undefined> {
        this.incrementRequestCount()
        if (this.succeed) {
            try // axios will return a json object instead of a string if the object is json. mimic this.
            {
                JSON.parse(this.response);
            }
            catch (e)
            {
                return this.response;
            }
        } else {
            throw new Error(this.errorMessage);
        }
    }
}

export class MockVersionResolver extends VersionResolver {
    private readonly filePath = path.join(__dirname, '../../..', 'src', 'test', 'mocks', 'mock-releases.json');

    constructor(extensionState: IExtensionState, eventStream: IEventStream) {
        super(extensionState, eventStream, testDefaultTimeoutTimeMs);
        this.webWorker = new FileWebRequestWorker(extensionState, eventStream, '', 'releases', this.filePath);
    }
}

export class MockInstallScriptWorker extends InstallScriptAcquisitionWorker {
    constructor(extensionState: IExtensionState, eventStream: IEventStream, failing: boolean, private fallback = false) {
        super(extensionState, eventStream, testDefaultTimeoutTimeMs);
        this.webWorker = failing ?
            new FailingWebRequestWorker(extensionState, eventStream, '') :
            new MockWebRequestWorker(extensionState, eventStream, '');
    }

    protected getFallbackScriptPath(): string {
        if (this.fallback) {
            return path.join(__dirname, '..');
        } else {
            return super.getFallbackScriptPath();
        }
    }
}

export class MockApostropheScriptAcquisitionWorker extends MockInstallScriptWorker {
    protected readonly scriptFilePath: string;

    constructor(extensionState: IExtensionState, eventStream: IEventStream, installFolder: string) {
        super(extensionState, eventStream, false);
        const scriptFileEnding = 'win32';
        const scriptFileName = 'dotnet-install';
        this.scriptFilePath = path.join(installFolder, 'install scripts', `${scriptFileName}.${scriptFileEnding}`);
    }
}

export class MockAcquisitionInvoker extends AcquisitionInvoker{
    protected readonly scriptWorker: MockApostropheScriptAcquisitionWorker
    constructor(extensionState: IExtensionState, eventStream: IEventStream, timeoutTime : number ,installFolder : string) {
        super(extensionState, eventStream, timeoutTime);
        this.scriptWorker = new MockApostropheScriptAcquisitionWorker(extensionState, eventStream, installFolder);
    }
}

export class FailingInstallScriptWorker extends InstallScriptAcquisitionWorker {
    constructor(extensionState: IExtensionState, eventStream: IEventStream) {
        super(extensionState, eventStream, testDefaultTimeoutTimeMs);
        this.webWorker = new MockWebRequestWorker(extensionState, eventStream, '');
    }

    protected async writeScriptAsFile(scriptContent: string, filePath: string) {
        throw new Error('Failed to write file');
    }
}

export interface ITelemetryEvent {
    eventName: string;
    properties?: {
        [key: string]: string;
    } | undefined;
    measures?: {
        [key: string]: number;
    } | undefined;
}

export type TelemetryEvents = ITelemetryEvent[];

export class MockTelemetryReporter implements ITelemetryReporter {

    public static telemetryEvents: TelemetryEvents = [];

    public async dispose(): Promise<void> {
        // Nothing to dispose
    }

    public sendTelemetryEvent(eventName: string, properties?: { [key: string]: string; } | undefined, measures?: { [key: string]: number; } | undefined): void {
        MockTelemetryReporter.telemetryEvents = MockTelemetryReporter.telemetryEvents.concat({eventName, properties, measures});
    }

    public sendTelemetryErrorEvent(eventName: string, properties?: { [key: string]: string }, measures?: { [key: string]: number }, errorProps?: string[]): void {
        eventName = `[ERROR]:${eventName}`;
        MockTelemetryReporter.telemetryEvents = MockTelemetryReporter.telemetryEvents.concat({eventName, properties, measures});
    }
}

export class MockInstallationValidator extends IInstallationValidator {
    public validateDotnetInstall(version: string, dotnetPath: string): void {
        // Always validate
    }
}

export class MockLoggingObserver implements ILoggingObserver {
    public post(event: IEvent): void {
        // Nothing to post
    }

    public dispose(): void {
        // Nothing to dispose
    }

    public getFileLocation(): string {
        return 'Mock file location';
    }
}

export class MockExtensionConfiguration implements IExtensionConfiguration {
    constructor(private readonly existingPaths: IExistingPath[], private readonly enableTelemetry: boolean) { }

    public update<T>(section: string, value: T): Thenable<void> {
        // Not used, stubbed to implement interface
        return new Promise((resolve) => resolve());
    }

    public get<T>(name: string): T | undefined {
        if (name === 'existingDotnetPath') {
            return this.existingPaths as unknown as T;
        } else if (name === 'enableTelemetry') {
            return this.enableTelemetry as unknown as T;
        } else {
            return undefined;
        }
    }
}
>>>>>>> 8c56d3f2
<|MERGE_RESOLUTION|>--- conflicted
+++ resolved
@@ -1,8 +1,8 @@
-<<<<<<< HEAD
-/* --------------------------------------------------------------------------------------------
- * Copyright (c) Microsoft Corporation. All rights reserved.
- * Licensed under the MIT License. See License.txt in the project root for license information.
- * ------------------------------------------------------------------------------------------ */
+/*---------------------------------------------------------------------------------------------
+*  Licensed to the .NET Foundation under one or more agreements.
+*  The .NET Foundation licenses this file to you under the MIT license.
+*--------------------------------------------------------------------------------------------*/
+
 import * as fs from 'fs';
 import * as path from 'path';
 import { IAcquisitionInvoker } from '../../Acquisition/IAcquisitionInvoker';
@@ -24,6 +24,10 @@
 import { DistroVersionPair, DotnetDistroSupportStatus } from '../../Acquisition/LinuxVersionResolver';
 import { GenericDistroSDKProvider } from '../../Acquisition/GenericDistroSDKProvider';
 import { IAcquisitionWorkerContext } from '../../Acquisition/IAcquisitionWorkerContext';
+import { AcquisitionInvoker } from '../../Acquisition/AcquisitionInvoker';
+import { DotnetCoreAcquisitionWorker } from '../../Acquisition/DotnetCoreAcquisitionWorker';
+
+const testDefaultTimeoutTimeMs = 60000;
 /* tslint:disable:no-any */
 
 export class MockExtensionContext implements IExtensionState {
@@ -45,7 +49,7 @@
         this.values = {};
     }
     public keys(): readonly string[] {
-        return this.values.keys;
+        return Object.keys(this.values);
     }
 }
 
@@ -60,7 +64,9 @@
     public installDotnet(installContext: IDotnetInstallationContext): Promise<void> {
         return new Promise<void>((resolve, reject) => {
             this.eventStream.post(new TestAcquireCalled(installContext));
-            this.eventStream.post(new DotnetAcquisitionCompleted(installContext.version, installContext.dotnetPath));
+            this.eventStream.post(new DotnetAcquisitionCompleted(
+                DotnetCoreAcquisitionWorker.getInstallKeyCustomArchitecture(installContext.version, installContext.architecture),
+                installContext.dotnetPath, installContext.version));
             resolve();
 
         });
@@ -85,49 +91,78 @@
 export const versionPairs = [['1.0', '1.0.16'], ['1.1', '1.1.13'], ['2.0', '2.0.9'], ['2.1', '2.1.14'], ['2.2', '2.2.8']];
 
 export class FileWebRequestWorker extends WebRequestWorker {
-    constructor(extensionState: IExtensionState, eventStream: IEventStream, private readonly mockFilePath: string) {
-        super(extensionState, eventStream);
+    constructor(extensionState: IExtensionState, eventStream: IEventStream, uri: string, extensionStateKey: string,
+                private readonly mockFilePath: string) {
+        super(extensionState, eventStream, uri, testDefaultTimeoutTimeMs);
     }
 
     protected async makeWebRequest(): Promise<string | undefined> {
-        const result =  fs.readFileSync(this.mockFilePath, 'utf8');
+        const result =  JSON.parse(fs.readFileSync(this.mockFilePath, 'utf8'));
         return result;
     }
 }
 
 export class FailingWebRequestWorker extends WebRequestWorker {
-    constructor(extensionState: IExtensionState, eventStream: IEventStream) {
-        super(extensionState, eventStream, ); // Empty string as uri to cause failure. Uri is required to match the interface even though it's unused.
-    }
-
-    public async getCachedData(url : string): Promise<string | undefined> {
-        return super.getCachedData('', 0); // Don't retry
-    }
-}
-
-export class MockWebRequestWorker extends WebRequestWorker {
+    constructor(extensionState: IExtensionState, eventStream: IEventStream, uri: string) {
+        super(extensionState, eventStream, '', testDefaultTimeoutTimeMs); // Empty string as uri to cause failure. Uri is required to match the interface even though it's unused.
+    }
+
+    public async getCachedData(): Promise<string | undefined> {
+        throw new Error('Fail!');
+    }
+}
+
+export class MockWebRequestWorker extends MockTrackingWebRequestWorker {
     public readonly errorMessage = 'Web Request Failed';
+    public response = 'Mock Web Request Result';
+
+    constructor(extensionState: IExtensionState, eventStream: IEventStream, url: string) {
+        super(extensionState, eventStream, url);
+    }
+
+    protected async makeWebRequest(): Promise<string | undefined> {
+        this.incrementRequestCount()
+        if (this.succeed) {
+            try // axios will return a json object instead of a string if the object is json. mimic this.
+            {
+                JSON.parse(this.response);
+            }
+            catch (e)
+            {
+                return this.response;
+            }
+        } else {
+            throw new Error(this.errorMessage);
+        }
+    }
+}
+
+export class MockTrackingWebRequestWorker extends WebRequestWorker {
     private requestCount = 0;
     public response = 'Mock Web Request Result';
 
-    constructor(extensionState: IExtensionState, eventStream: IEventStream, private readonly succeed = true) {
-        super(extensionState, eventStream);
+    constructor(extensionState: IExtensionState, eventStream: IEventStream, url: string,
+            protected readonly succeed = true, webTimeToLive = testDefaultTimeoutTimeMs, cacheTimetoLive = testDefaultTimeoutTimeMs)
+    {
+        super(extensionState, eventStream, url, webTimeToLive, '', cacheTimetoLive);
     }
 
     public getRequestCount() {
         return this.requestCount;
     }
 
-    protected async makeWebRequest(url : string): Promise<string | undefined> {
+    public incrementRequestCount() {
         this.requestCount++;
-        if (this.succeed) {
-            this.cacheResults(url, this.response);
-            return this.response;
-        } else {
-            throw new Error(this.errorMessage);
-        }
-    }
-}
+    }
+    protected async makeWebRequest(shouldThrow = false, retries = 2): Promise<string | undefined> {
+        if ( !(await this.isUrlCached()) )
+        {
+            this.incrementRequestCount();
+        }
+        return super.makeWebRequest(shouldThrow, retries);
+    }
+}
+
 
 export class MockIndexWebRequestWorker extends WebRequestWorker {
     public knownUrls = ['Mock Web Request Result'];
@@ -135,15 +170,18 @@
         ``
     ];
 
-    constructor(extensionState: IExtensionState, eventStream: IEventStream) {
-        super(extensionState, eventStream);
-    }
-
-    public async getCachedData(url : string): Promise<string | undefined> {
-        const urlResponseIndex = this.knownUrls.indexOf(url);
+    constructor(extensionState: IExtensionState, eventStream: IEventStream, url: string,
+        protected readonly succeed = true, webTimeToLive = testDefaultTimeoutTimeMs, cacheTimetoLive = testDefaultTimeoutTimeMs)
+    {
+            super(extensionState, eventStream, url, webTimeToLive, '', cacheTimetoLive);
+    }
+
+    public async getCachedData(retriesCount = 2): Promise<string | undefined>
+    {
+        const urlResponseIndex = this.knownUrls.indexOf(this.url);
         if(urlResponseIndex === -1)
         {
-            throw Error(`The requested URL ${url} was not expected as the mock object did not have a set response for it.`)
+            throw Error(`The requested URL ${this.url} was not expected as the mock object did not have a set response for it.`)
         }
         return this.matchingUrlResponses[urlResponseIndex];
     }
@@ -154,17 +192,17 @@
     private readonly filePath = path.join(__dirname, '../../..', 'src', 'test', 'mocks', 'mock-releases.json');
 
     constructor(extensionState: IExtensionState, eventStream: IEventStream) {
-        super(extensionState, eventStream);
-        this.webWorker = new FileWebRequestWorker(extensionState, eventStream, this.filePath);
+        super(extensionState, eventStream, testDefaultTimeoutTimeMs);
+        this.webWorker = new FileWebRequestWorker(extensionState, eventStream, '', 'releases', this.filePath);
     }
 }
 
 export class MockInstallScriptWorker extends InstallScriptAcquisitionWorker {
     constructor(extensionState: IExtensionState, eventStream: IEventStream, failing: boolean, private fallback = false) {
-        super(extensionState, eventStream);
+        super(extensionState, eventStream, testDefaultTimeoutTimeMs);
         this.webWorker = failing ?
-            new FailingWebRequestWorker(extensionState, eventStream) :
-            new MockWebRequestWorker(extensionState, eventStream);
+            new FailingWebRequestWorker(extensionState, eventStream, '') :
+            new MockWebRequestWorker(extensionState, eventStream, '');
     }
 
     protected getFallbackScriptPath(): string {
@@ -173,6 +211,27 @@
         } else {
             return super.getFallbackScriptPath();
         }
+    }
+}
+
+export class MockApostropheScriptAcquisitionWorker extends MockInstallScriptWorker
+{
+    protected readonly scriptFilePath: string;
+    constructor(extensionState: IExtensionState, eventStream: IEventStream, installFolder: string) {
+        super(extensionState, eventStream, false);
+        const scriptFileEnding = 'win32';
+        const scriptFileName = 'dotnet-install';
+        this.scriptFilePath = path.join(installFolder, 'install scripts', `${scriptFileName}.${scriptFileEnding}`);
+    }
+}
+
+
+export class MockAcquisitionInvoker extends AcquisitionInvoker
+{
+    protected readonly scriptWorker: MockApostropheScriptAcquisitionWorker
+    constructor(extensionState: IExtensionState, eventStream: IEventStream, timeoutTime : number, installFolder : string) {
+        super(extensionState, eventStream, timeoutTime);
+        this.scriptWorker = new MockApostropheScriptAcquisitionWorker(extensionState, eventStream, installFolder);
     }
 }
 
@@ -312,11 +371,11 @@
 
 export class FailingInstallScriptWorker extends InstallScriptAcquisitionWorker {
     constructor(extensionState: IExtensionState, eventStream: IEventStream) {
-        super(extensionState, eventStream);
-        this.webWorker = new MockWebRequestWorker(extensionState, eventStream);
-    }
-
-    public getDotnetInstallScriptPath() : Promise<string> {
+        super(extensionState, eventStream, testDefaultTimeoutTimeMs);
+        this.webWorker = new MockWebRequestWorker(extensionState, eventStream, '');
+    }
+
+    public getDotnetInstallScriptPath(scriptContent: string, filePath: string) : Promise<string> {
         throw new Error('Failed to write file');
     }
 }
@@ -388,289 +447,4 @@
             return undefined;
         }
     }
-}
-=======
-/*---------------------------------------------------------------------------------------------
-*  Licensed to the .NET Foundation under one or more agreements.
-*  The .NET Foundation licenses this file to you under the MIT license.
-*--------------------------------------------------------------------------------------------*/
-import * as fs from 'fs';
-import * as path from 'path';
-import { IAcquisitionInvoker } from '../../Acquisition/IAcquisitionInvoker';
-import { IDotnetInstallationContext } from '../../Acquisition/IDotnetInstallationContext';
-import { IInstallationValidator } from '../../Acquisition/IInstallationValidator';
-import { InstallScriptAcquisitionWorker } from '../../Acquisition/InstallScriptAcquisitionWorker';
-import { VersionResolver } from '../../Acquisition/VersionResolver';
-import { IEventStream } from '../../EventStream/EventStream';
-import { DotnetAcquisitionCompleted, TestAcquireCalled } from '../../EventStream/EventStreamEvents';
-import { IEvent } from '../../EventStream/IEvent';
-import { ILoggingObserver } from '../ILoggingObserver';
-import { ITelemetryReporter } from '../../EventStream/TelemetryObserver';
-import { IExistingPath, IExtensionConfiguration } from '../../IExtensionContext';
-import { IExtensionState } from '../../IExtensionState';
-import { WebRequestWorker } from '../../Utils/WebRequestWorker';
-import { AcquisitionInvoker } from '../../Acquisition/AcquisitionInvoker';
-import { DotnetCoreAcquisitionWorker } from '../../Acquisition/DotnetCoreAcquisitionWorker';
-/* tslint:disable:no-any */
-
-const testDefaultTimeoutTimeMs = 60000;
-
-export class MockExtensionContext implements IExtensionState {
-    private values: { [n: string]: any; } = {};
-
-    public get<T>(key: string): T | undefined;
-    public get<T>(key: string, defaultValue: T): T;
-    public get(key: any, defaultValue?: any) {
-        let value = this.values![key];
-        if (typeof value === 'undefined') {
-            value = defaultValue;
-        }
-        return value;
-    }
-    public update(key: string, value: any): Thenable<void> {
-        return this.values[key] = value;
-    }
-    public clear() {
-        this.values = {};
-    }
-    public keys(): readonly string[] {
-        return Object.keys(this.values);
-    }
-}
-
-export class MockEventStream implements IEventStream {
-    public events: IEvent[] = [];
-    public post(event: IEvent) {
-        this.events = this.events.concat(event);
-    }
-}
-
-export class NoInstallAcquisitionInvoker extends IAcquisitionInvoker {
-    public installDotnet(installContext: IDotnetInstallationContext): Promise<void> {
-        return new Promise<void>((resolve, reject) => {
-            this.eventStream.post(new TestAcquireCalled(installContext));
-            this.eventStream.post(new DotnetAcquisitionCompleted(
-                DotnetCoreAcquisitionWorker.getInstallKeyCustomArchitecture(installContext.version, installContext.architecture),
-                installContext.dotnetPath, installContext.version));
-            resolve();
-
-        });
-    }
-}
-
-export class RejectingAcquisitionInvoker extends IAcquisitionInvoker {
-    public installDotnet(installContext: IDotnetInstallationContext): Promise<void> {
-        return new Promise<void>((resolve, reject) => {
-            reject('Rejecting message');
-        });
-    }
-}
-
-export class ErrorAcquisitionInvoker extends IAcquisitionInvoker {
-    public installDotnet(installContext: IDotnetInstallationContext): Promise<void> {
-        throw new Error('Command Failed');
-    }
-}
-
-// Major.Minor-> Major.Minor.Patch from mock releases.json
-export const versionPairs = [['1.0', '1.0.16'], ['1.1', '1.1.13'], ['2.0', '2.0.9'], ['2.1', '2.1.14'], ['2.2', '2.2.8']];
-
-export class FileWebRequestWorker extends WebRequestWorker {
-    constructor(extensionState: IExtensionState, eventStream: IEventStream, uri: string, extensionStateKey: string,
-                private readonly mockFilePath: string) {
-        super(extensionState, eventStream, uri, testDefaultTimeoutTimeMs);
-    }
-
-    protected async makeWebRequest(): Promise<string | undefined> {
-        const result =  JSON.parse(fs.readFileSync(this.mockFilePath, 'utf8'));
-        return result;
-    }
-}
-
-export class FailingWebRequestWorker extends WebRequestWorker {
-    constructor(extensionState: IExtensionState, eventStream: IEventStream, uri: string) {
-        super(extensionState, eventStream, '', testDefaultTimeoutTimeMs); // Empty string as uri to cause failure. Uri is required to match the interface even though it's unused.
-    }
-
-    public async getCachedData(): Promise<string | undefined> {
-        throw new Error('Fail!');
-    }
-}
-
-export class MockTrackingWebRequestWorker extends WebRequestWorker {
-    private requestCount = 0;
-    public response = 'Mock Web Request Result';
-
-    constructor(extensionState: IExtensionState, eventStream: IEventStream, url: string,
-            protected readonly succeed = true, webTimeToLive = testDefaultTimeoutTimeMs, cacheTimetoLive = testDefaultTimeoutTimeMs)
-    {
-        super(extensionState, eventStream, url, webTimeToLive, '', cacheTimetoLive);
-    }
-
-    public getRequestCount() {
-        return this.requestCount;
-    }
-
-    public incrementRequestCount() {
-        this.requestCount++;
-    }
-
-    protected async makeWebRequest(shouldThrow = false, retries = 2): Promise<string | undefined> {
-        if ( !(await this.isUrlCached()) )
-        {
-            this.incrementRequestCount();
-        }
-        return super.makeWebRequest(shouldThrow, retries);
-    }
-}
-
-export class MockWebRequestWorker extends MockTrackingWebRequestWorker {
-    public readonly errorMessage = 'Web Request Failed';
-    public response = 'Mock Web Request Result';
-
-    constructor(extensionState: IExtensionState, eventStream: IEventStream, url: string) {
-        super(extensionState, eventStream, url);
-    }
-
-    protected async makeWebRequest(): Promise<string | undefined> {
-        this.incrementRequestCount()
-        if (this.succeed) {
-            try // axios will return a json object instead of a string if the object is json. mimic this.
-            {
-                JSON.parse(this.response);
-            }
-            catch (e)
-            {
-                return this.response;
-            }
-        } else {
-            throw new Error(this.errorMessage);
-        }
-    }
-}
-
-export class MockVersionResolver extends VersionResolver {
-    private readonly filePath = path.join(__dirname, '../../..', 'src', 'test', 'mocks', 'mock-releases.json');
-
-    constructor(extensionState: IExtensionState, eventStream: IEventStream) {
-        super(extensionState, eventStream, testDefaultTimeoutTimeMs);
-        this.webWorker = new FileWebRequestWorker(extensionState, eventStream, '', 'releases', this.filePath);
-    }
-}
-
-export class MockInstallScriptWorker extends InstallScriptAcquisitionWorker {
-    constructor(extensionState: IExtensionState, eventStream: IEventStream, failing: boolean, private fallback = false) {
-        super(extensionState, eventStream, testDefaultTimeoutTimeMs);
-        this.webWorker = failing ?
-            new FailingWebRequestWorker(extensionState, eventStream, '') :
-            new MockWebRequestWorker(extensionState, eventStream, '');
-    }
-
-    protected getFallbackScriptPath(): string {
-        if (this.fallback) {
-            return path.join(__dirname, '..');
-        } else {
-            return super.getFallbackScriptPath();
-        }
-    }
-}
-
-export class MockApostropheScriptAcquisitionWorker extends MockInstallScriptWorker {
-    protected readonly scriptFilePath: string;
-
-    constructor(extensionState: IExtensionState, eventStream: IEventStream, installFolder: string) {
-        super(extensionState, eventStream, false);
-        const scriptFileEnding = 'win32';
-        const scriptFileName = 'dotnet-install';
-        this.scriptFilePath = path.join(installFolder, 'install scripts', `${scriptFileName}.${scriptFileEnding}`);
-    }
-}
-
-export class MockAcquisitionInvoker extends AcquisitionInvoker{
-    protected readonly scriptWorker: MockApostropheScriptAcquisitionWorker
-    constructor(extensionState: IExtensionState, eventStream: IEventStream, timeoutTime : number ,installFolder : string) {
-        super(extensionState, eventStream, timeoutTime);
-        this.scriptWorker = new MockApostropheScriptAcquisitionWorker(extensionState, eventStream, installFolder);
-    }
-}
-
-export class FailingInstallScriptWorker extends InstallScriptAcquisitionWorker {
-    constructor(extensionState: IExtensionState, eventStream: IEventStream) {
-        super(extensionState, eventStream, testDefaultTimeoutTimeMs);
-        this.webWorker = new MockWebRequestWorker(extensionState, eventStream, '');
-    }
-
-    protected async writeScriptAsFile(scriptContent: string, filePath: string) {
-        throw new Error('Failed to write file');
-    }
-}
-
-export interface ITelemetryEvent {
-    eventName: string;
-    properties?: {
-        [key: string]: string;
-    } | undefined;
-    measures?: {
-        [key: string]: number;
-    } | undefined;
-}
-
-export type TelemetryEvents = ITelemetryEvent[];
-
-export class MockTelemetryReporter implements ITelemetryReporter {
-
-    public static telemetryEvents: TelemetryEvents = [];
-
-    public async dispose(): Promise<void> {
-        // Nothing to dispose
-    }
-
-    public sendTelemetryEvent(eventName: string, properties?: { [key: string]: string; } | undefined, measures?: { [key: string]: number; } | undefined): void {
-        MockTelemetryReporter.telemetryEvents = MockTelemetryReporter.telemetryEvents.concat({eventName, properties, measures});
-    }
-
-    public sendTelemetryErrorEvent(eventName: string, properties?: { [key: string]: string }, measures?: { [key: string]: number }, errorProps?: string[]): void {
-        eventName = `[ERROR]:${eventName}`;
-        MockTelemetryReporter.telemetryEvents = MockTelemetryReporter.telemetryEvents.concat({eventName, properties, measures});
-    }
-}
-
-export class MockInstallationValidator extends IInstallationValidator {
-    public validateDotnetInstall(version: string, dotnetPath: string): void {
-        // Always validate
-    }
-}
-
-export class MockLoggingObserver implements ILoggingObserver {
-    public post(event: IEvent): void {
-        // Nothing to post
-    }
-
-    public dispose(): void {
-        // Nothing to dispose
-    }
-
-    public getFileLocation(): string {
-        return 'Mock file location';
-    }
-}
-
-export class MockExtensionConfiguration implements IExtensionConfiguration {
-    constructor(private readonly existingPaths: IExistingPath[], private readonly enableTelemetry: boolean) { }
-
-    public update<T>(section: string, value: T): Thenable<void> {
-        // Not used, stubbed to implement interface
-        return new Promise((resolve) => resolve());
-    }
-
-    public get<T>(name: string): T | undefined {
-        if (name === 'existingDotnetPath') {
-            return this.existingPaths as unknown as T;
-        } else if (name === 'enableTelemetry') {
-            return this.enableTelemetry as unknown as T;
-        } else {
-            return undefined;
-        }
-    }
-}
->>>>>>> 8c56d3f2
+}