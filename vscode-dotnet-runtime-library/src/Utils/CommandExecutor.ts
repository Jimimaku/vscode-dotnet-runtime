/* --------------------------------------------------------------------------------------------
 *  Licensed to the .NET Foundation under one or more agreements.
*  The .NET Foundation licenses this file to you under the MIT license.
 * Licensed under the MIT License. See License.txt in the project root for license information.
 * ------------------------------------------------------------------------------------------ */
import * as proc from 'child_process';
import {
    CommandExecutionEvent,
    CommandExecutionNoStatusCodeWarning,
    CommandExecutionSignalSentEvent,
    CommandExecutionStatusEvent,
    CommandExecutionStdError,
    CommandExecutionUnderSudoEvent,
    CommandExecutionUserCompletedDialogueEvent,
    DotnetAlternativeCommandFoundEvent,
    DotnetCommandNotFoundEvent,
    DotnetWSLSecurityError
} from '../EventStream/EventStreamEvents';
import {exec} from '@vscode/sudo-prompt';
import { ICommandExecutor } from './ICommandExecutor';
import path = require('path');
import { IEventStream } from '../EventStream/EventStream';
import * as os from 'os';
import { IVSCodeExtensionContext } from '../IVSCodeExtensionContext';
import { IUtilityContext } from './IUtilityContext';
<<<<<<< HEAD
import { IWindowDisplayWorker } from '../EventStream/IWindowDisplayWorker';
import * as fs from 'fs';
import open = require('open');
=======
import { CommandExecutorCommand, IDotnetAcquireContext } from '..';

>>>>>>> 9d5bb777
/* tslint:disable:no-any */

export class CommandExecutor extends ICommandExecutor
{
<<<<<<< HEAD
    private pathTroubleshootingOption = 'Troubleshoot';

    constructor(eventStream : IEventStream, utilContext : IUtilityContext)
=======
    constructor(eventStream : IEventStream, utilContext : IUtilityContext, acquireContext? : IDotnetAcquireContext)
>>>>>>> 9d5bb777
    {
        super(eventStream, utilContext, acquireContext);
    }

    /**
     * Returns true if the linux agent is running under WSL, else false.
     */
    private isRunningUnderWSL() : boolean
    {
        // See https://github.com/microsoft/WSL/issues/4071 for evidence that we can rely on this behavior.

        const command = 'grep';
        const args = ['-i', 'Microsoft', '/proc/version'];
        const commandResult = proc.spawnSync(command, args);

        return commandResult.stdout.toString() !== '';
    }

    /**
     *
     * @returns The output of the command.
     */
    private async ExecSudoAsync(command : CommandExecutorCommand) : Promise<string>
    {
        this.eventStream.post(new CommandExecutionUnderSudoEvent(`The command ${command} is being ran under sudo.`));

        if(this.isRunningUnderWSL())
        {
            // For WSL, vscode/sudo-prompt does not work.
            // This is because it relies on pkexec or a GUI app to popup and request sudo privilege.
            // GUI in WSL is not supported, so it will fail.
            // We had a working implementation that opens a vscode box and gets the user password, but that will require more security analysis.

            const err = new DotnetWSLSecurityError(new Error(`Automatic .NET SDK Installation is not yet supported in WSL due to VS Code & WSL limitations.
Please install the .NET SDK manually by following https://learn.microsoft.com/en-us/dotnet/core/install/linux-ubuntu. Then, add it to the path by following https://github.com/dotnet/vscode-dotnet-runtime/blob/main/Documentation/troubleshooting-runtime.md#manually-installing-net`));
            this.eventStream.post(err);
            throw err.error;
        }

        // We wrap the exec in a promise because there is no synchronous version of the sudo exec command for vscode/sudo
        return new Promise<string>((resolve, reject) =>
        {
            // The '.' character is not allowed for sudo-prompt so we use 'NET'
            const options = { name: `${this.acquisitionContext?.requestingExtensionId} On behalf of NET Install Tool` };
            const fullCommandString = CommandExecutor.prettifyCommandExecutorCommand(command, false);
            exec((fullCommandString), options, (error?: any, stdout?: any, stderr?: any) =>
            {
                let commandResultString = '';

                if (stdout)
                {
                    commandResultString += stdout;
                }
                if (stderr)
                {
                    this.eventStream.post(new CommandExecutionStdError(`The command ${fullCommandString} encountered stderr, continuing. ${stderr}.`));
                    commandResultString += stderr;
                }

                if (error)
                {
                    this.eventStream.post(new CommandExecutionUserCompletedDialogueEvent(`The command ${fullCommandString} failed to run under sudo.`));
                    reject(error);
                }
                else
                {
                    this.eventStream.post(new CommandExecutionUserCompletedDialogueEvent(`The command ${fullCommandString} successfully ran under sudo.`));
                    resolve(commandResultString);
                }
            });
        });
    }

    public async executeMultipleCommands(commands: CommandExecutorCommand[], options?: any): Promise<string[]> {
        const results = [];
        for(const command of commands)
        {
            results.push(await this.execute(command, options));
        }

        return results;
    }

    /**
     *
     * @param workingDirectory The directory to execute in. Only works for non sudo commands.
     *
     * @returns the result(s) of each command. Can throw generically if the command fails.
     */
    public async execute(command : CommandExecutorCommand, options : any | null = null) : Promise<string>
    {
        const fullCommandStringForTelemetryOnly = `${command.commandRoot} ${command.commandParts.join(' ')}`;
        if(!options)
        {
            options = {cwd : path.resolve(__dirname), shell: true};
        }

        if(command.runUnderSudo)
        {
            return this.ExecSudoAsync(command) ?? '';
        }
        else
        {
            this.eventStream.post(new CommandExecutionEvent(`Executing command ${command.toString()} or ${fullCommandStringForTelemetryOnly}
with options ${options.toString()}.`));
            const commandResult = proc.spawnSync(command.commandRoot, command.commandParts, options);
            if(this.returnStatus)
            {
                if(commandResult.status !== null)
                {
                    this.eventStream.post(new CommandExecutionStatusEvent(`The command ${command.toString()} or ${fullCommandStringForTelemetryOnly} exited
with status: ${commandResult.status.toString()}.`));
                    return commandResult.status.toString() ?? '';
                }
                else
                {
                    // A signal is generally given if a status is not given, and they are 'equivalent' enough
                    if(commandResult.signal !== null)
                    {
                        this.eventStream.post(new CommandExecutionSignalSentEvent(`The command ${command.toString()} or ${fullCommandStringForTelemetryOnly} exited
with signal: ${commandResult.signal.toString()}.`));
                        return commandResult.signal.toString() ?? '';
                    }
                    else
                    {
                        this.eventStream.post(new CommandExecutionNoStatusCodeWarning(`The command ${command.toString()} or ${fullCommandStringForTelemetryOnly} with
result: ${commandResult.toString()} had no status or signal.`));
                        return '000751'; // Error code 000751 : The command did not report an exit code upon completion. This is never expected
                    }
                }
            }
            else
            {
                if(commandResult.stdout === null && commandResult.stderr === null)
                {
                    return '';
                }
                else
                {
                    this.eventStream.post(new CommandExecutionStdError(`The command ${command.toString()} or ${fullCommandStringForTelemetryOnly} encountered stdout and or stderr, continuing.
out: ${commandResult.stdout} err: ${commandResult.stderr}.`));
                    return commandResult.stdout?.toString() + commandResult.stderr?.toString() ?? '';
                }
            }
        }
    }

    /**
     *
     * @param commandRoots The first word of each command to try
     * @param matchingCommandParts Any follow up words in that command to execute, matching in the same order as commandRoots
     * @returns the index of the working command you provided, if no command works, -1.
     */
    public async tryFindWorkingCommand(commands : CommandExecutorCommand[]) : Promise<CommandExecutorCommand | null>
    {
        const oldReturnStatusSetting = this.returnStatus;
        this.returnStatus = true;

        let workingCommand : CommandExecutorCommand | null = null;

        for(const command of commands)
        {
            try
            {
                const cmdFoundOutput = await this.execute(command);
                if(cmdFoundOutput === '0')
                {
                    workingCommand = command;
                    this.eventStream.post(new DotnetAlternativeCommandFoundEvent(`The command ${command} was found.`));
                    break;
                }
                else
                {
                    this.eventStream.post(new DotnetCommandNotFoundEvent(`The command ${command} was NOT found, no error was thrown.`));
                }
            }
            catch(err)
            {
                // Do nothing. The error should be raised higher up.
                this.eventStream.post(new DotnetCommandNotFoundEvent(`The command ${command} was NOT found, and we caught any errors.`));
            }
        };

        this.returnStatus = oldReturnStatusSetting;
        return workingCommand;
    }

    public async setEnvironmentVariable(variable : string, value : string, vscodeContext : IVSCodeExtensionContext, failureWarningMessage? : string, nonWinFailureMessage? : string)
    {
        const oldReturnStatusSetting = this.returnStatus;
        this.returnStatus = true;
        let environmentEditExitCode = 0;

        process.env[variable] = value;
        vscodeContext.setVSCodeEnvironmentVariable(variable, value);

        if(os.platform() === 'win32')
        {
            const setShellVariable = CommandExecutor.makeCommand(`set`, [`${variable}=${value}`]);
            const setSystemVariable = CommandExecutor.makeCommand(`setx`, [`${variable}`, `"${value}"`]);
            try
            {
                const shellEditResponse = await this.execute(setShellVariable);
                environmentEditExitCode += Number(shellEditResponse[0]);
                const systemEditResponse = await this.execute(setSystemVariable)
                environmentEditExitCode += Number(systemEditResponse[0]);
            }
            catch(error)
            {
                environmentEditExitCode = 1
            }
        }
        else
        {
            // export var=value does not do anything, because on osx and linux processes cannot edit above proc variables.
            // We could try to edit etc/environment on ubuntu, then .profile/.bash_rc/.zsh etc on osx, but we'd like to avoid being intrusive.
            failureWarningMessage = nonWinFailureMessage ? failureWarningMessage : nonWinFailureMessage;
            environmentEditExitCode = 1;
        }

        if(environmentEditExitCode !== 0 && failureWarningMessage)
        {
            this.utilityContext.ui.showWarningMessage(failureWarningMessage, () => {/* No Callback */}, );
        }
        this.returnStatus = oldReturnStatusSetting;
    }

    public setPathEnvVar(pathAddition: string, troubleshootingUrl : string, displayWorker: IWindowDisplayWorker, vscodeContext : IVSCodeExtensionContext, isGlobal : boolean)
    {
        if(!isGlobal || os.platform() === 'linux')
        {
            // Set user PATH variable. The .NET SDK Installer does this for us on Win/Mac.
            let pathCommand: string | undefined;
            if (os.platform() === 'win32') {
                pathCommand = this.getWindowsPathCommand(pathAddition);
            } else {
                pathCommand = this.getLinuxPathCommand(pathAddition);
            }

            if (pathCommand !== undefined) {
                this.runPathCommand(pathCommand, troubleshootingUrl, displayWorker);
            }
        }

        // Set PATH for VSCode terminal instances
        if (!process.env.PATH!.includes(pathAddition)) {
            vscodeContext.appendToEnvironmentVariable('PATH', path.delimiter + pathAddition);
            process.env.PATH += path.delimiter + pathAddition;
        }
    }

    protected getLinuxPathCommand(pathAddition: string): string | undefined
    {
        const profileFile = os.platform() === 'darwin' ? path.join(os.homedir(), '.zshrc') : path.join(os.homedir(), '.profile');
        if (fs.existsSync(profileFile) && fs.readFileSync(profileFile).toString().includes(pathAddition)) {
            // No need to add to PATH again
            return undefined;
        }
        return `echo 'export PATH="${pathAddition}:$PATH"' >> ${profileFile}`;
    }

    protected getWindowsPathCommand(pathAddition: string): string | undefined
    {
        if (process.env.PATH && process.env.PATH.includes(pathAddition)) {
            // No need to add to PATH again
            return undefined;
        }
        return `for /F "skip=2 tokens=1,2*" %A in ('%SystemRoot%\\System32\\reg.exe query "HKCU\\Environment" /v "Path" 2^>nul') do ` +
            `(%SystemRoot%\\System32\\reg.exe ADD "HKCU\\Environment" /v Path /t REG_SZ /f /d "${pathAddition};%C")`;
    }

    protected runPathCommand(pathCommand: string, troubleshootingUrl : string, displayWorker: IWindowDisplayWorker)
    {
        try {
            proc.execSync(pathCommand);
        } catch (error) {
            displayWorker.showWarningMessage(`Unable to add SDK to the PATH: ${error}`,
                async (response: string | undefined) => {
                    if (response === this.pathTroubleshootingOption) {
                        open(`${troubleshootingUrl}#unable-to-add-to-path`);
                    }
                }, this.pathTroubleshootingOption);
        }
    }
}<|MERGE_RESOLUTION|>--- conflicted
+++ resolved
@@ -4,6 +4,11 @@
  * Licensed under the MIT License. See License.txt in the project root for license information.
  * ------------------------------------------------------------------------------------------ */
 import * as proc from 'child_process';
+import * as fs from 'fs';
+import open = require('open');
+import * as os from 'os';
+import path = require('path');
+
 import {
     CommandExecutionEvent,
     CommandExecutionNoStatusCodeWarning,
@@ -18,30 +23,20 @@
 } from '../EventStream/EventStreamEvents';
 import {exec} from '@vscode/sudo-prompt';
 import { ICommandExecutor } from './ICommandExecutor';
-import path = require('path');
 import { IEventStream } from '../EventStream/EventStream';
-import * as os from 'os';
 import { IVSCodeExtensionContext } from '../IVSCodeExtensionContext';
 import { IUtilityContext } from './IUtilityContext';
-<<<<<<< HEAD
 import { IWindowDisplayWorker } from '../EventStream/IWindowDisplayWorker';
-import * as fs from 'fs';
-import open = require('open');
-=======
-import { CommandExecutorCommand, IDotnetAcquireContext } from '..';
-
->>>>>>> 9d5bb777
+import { CommandExecutorCommand } from './ICommandExecutor';
+import { IDotnetAcquireContext } from '../IDotnetAcquireContext';
+
 /* tslint:disable:no-any */
 
 export class CommandExecutor extends ICommandExecutor
 {
-<<<<<<< HEAD
     private pathTroubleshootingOption = 'Troubleshoot';
 
-    constructor(eventStream : IEventStream, utilContext : IUtilityContext)
-=======
     constructor(eventStream : IEventStream, utilContext : IUtilityContext, acquireContext? : IDotnetAcquireContext)
->>>>>>> 9d5bb777
     {
         super(eventStream, utilContext, acquireContext);
     }
